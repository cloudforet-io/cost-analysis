--- conflicted
+++ resolved
@@ -99,11 +99,7 @@
 
             params_dict["schedule"] = schedule
         else:
-<<<<<<< HEAD
             self._check_schedule(params_dict["schedule"])
-=======
-            self._check_schedule(params["schedule"])
->>>>>>> 6063e3f0
 
         if data_source_type == "EXTERNAL":
             params_dict["template"] = None
@@ -156,11 +152,11 @@
                 del params_dict["plugin_info"]["secret_data"]
 
         elif data_source_type == "WAREHOUSE":
-            params["plugin_info"] = None
-            params["secret_type"] = None
-            params["secret_filter"] = None
-
-            warehouse_info = params.get("warehouse_info", {})
+            params_dict["plugin_info"] = None
+            params_dict["secret_type"] = None
+            params_dict["secret_filter"] = None
+
+            warehouse_info = params_dict.get("warehouse_info", {})
             if "type" not in warehouse_info:
                 raise ERROR_REQUIRED_PARAMETER(key="warehouse_info.type")
 
