import calendar
import copy
import logging
from datetime import datetime, timezone
from dateutil.relativedelta import relativedelta
from typing import Union, Tuple

from spaceone.core import config
from spaceone.core.error import ERROR_INVALID_PARAMETER
from spaceone.core.service import *
from spaceone.core.service.utils import *

<<<<<<< HEAD
from spaceone.cost_analysis.manager.budget_manager import BudgetManager
from spaceone.cost_analysis.manager.budget_usage_manager import BudgetUsageManager
from spaceone.cost_analysis.manager.data_source_account_manager import DataSourceAccountManager
=======
from spaceone.cost_analysis.manager import (
    DataSourceAccountManager,
    BudgetManager,
    BudgetUsageManager,
)
>>>>>>> f34e222e
from spaceone.cost_analysis.manager.config_manager import ConfigManager
from spaceone.cost_analysis.manager.cost_manager import CostManager
from spaceone.cost_analysis.manager.currency_manager import CurrencyManager
from spaceone.cost_analysis.manager.data_source_manager import DataSourceManager
from spaceone.cost_analysis.manager.identity_manager import IdentityManager
from spaceone.cost_analysis.manager.unified_cost_job_manager import (
    UnifiedCostJobManager,
)
from spaceone.cost_analysis.manager.unified_cost_manager import UnifiedCostManager
from spaceone.cost_analysis.model.unified_cost.database import UnifiedCostJob
from spaceone.cost_analysis.model.unified_cost.request import *
from spaceone.cost_analysis.model.unified_cost.response import *

_LOGGER = logging.getLogger(__name__)


@authentication_handler
@authorization_handler
@mutation_handler
@event_handler
class UnifiedCostService(BaseService):
    resource = "UnifiedCost"

    def __init__(self, *args, **kwargs):
        super().__init__(*args, **kwargs)
<<<<<<< HEAD
=======

>>>>>>> f34e222e
        self.budget_mgr = BudgetManager()
        self.budget_usage_mgr = BudgetUsageManager()
        self.cost_mgr = CostManager()
        self.data_source_mgr = DataSourceManager()
        self.ds_account_mgr = DataSourceAccountManager()
        self.unified_cost_mgr = UnifiedCostManager()
        self.unified_cost_job_mgr = UnifiedCostJobManager()

    @transaction(exclude=["authenticate", "authorization", "mutation"])
    def run_unified_cost_by_scheduler(self, params: dict) -> None:
        """Create cost report by cost report config
        Args:
            params (dict): {
                'current_hour': 'int'
            }
        Returns:
            None
        """
        config_mgr = ConfigManager()

        current_hour = params["current_hour"]
        current_date = datetime.now(timezone.utc)
        current_month = current_date.strftime("%Y-%m")

        identity_mgr = IdentityManager()
        domain_ids = identity_mgr.list_enabled_domain_ids()

        for domain_id in domain_ids:
            try:
                unified_cost_config = config_mgr.get_unified_cost_config(domain_id)
                unified_cost_run_hour = unified_cost_config.get("run_hour")

                if current_hour == unified_cost_run_hour:
                    self.run_current_month_unified_costs(domain_id)

                    if not self._check_unified_cost_job_is_confirmed_with_month(
                        domain_id, current_month
                    ):
                        last_month = (current_date - relativedelta(months=1)).strftime(
                            "%Y-%m"
                        )
                        self.run_last_month_unified_costs(domain_id, last_month)

            except Exception as e:
                _LOGGER.error(
                    f"[create_unified_cost_jobs_by_domain_config] domain_id :{domain_id}, error: {e}",
                    exc_info=True,
                )

    @transaction(exclude=["authenticate", "authorization", "mutation"])
    def run_unified_cost(self, params: dict) -> None:
        """
        Args:
            params (dict): {
                'domain_id': 'str',
                "month": 'str', (optional),
                "bank": 'str', (optional),
                "exchange_date": 'str' (optional)
            }
        """
        domain_id = params["domain_id"]
        aggregation_month = params.get("month")
        exchange_date = params.get("exchange_date")
        exchange_source = params.get("bank")
        aggregation_month: Union[str, None] = params.get("month")

        config_mgr = ConfigManager()
        unified_cost_config = config_mgr.get_unified_cost_config(domain_id)

        if not aggregation_month:
            aggregation_month = datetime.now(timezone.utc).strftime("%Y-%m")
            is_confirmed = False
        else:
            is_confirmed = self._get_is_confirmed_with_aggregation_month(
                aggregation_month, unified_cost_config
            )

        unified_cost_job_vo = self._get_unified_cost_job(domain_id, aggregation_month)

        aggregation_execution_date = self._get_aggregation_date(
            unified_cost_config, aggregation_month, is_confirmed
        )

        if not exchange_date:
            exchange_date = self._get_exchange_date(
                unified_cost_config, aggregation_month, is_confirmed
            )
        if isinstance(exchange_date, str):
            exchange_date = datetime.strptime(exchange_date, "%Y-%m-%d")

        # exchange_rate_mode = unified_cost_config.get("exchange_rate_mode", "AUTO")
        exchange_rate_mode = "AUTO"
        if exchange_rate_mode == "AUTO":
            currency_mgr = CurrencyManager()
            currency_map, exchange_date = currency_mgr.get_currency_map_date(
                currency_end_date=exchange_date
            )
            exchange_source = "Yahoo! Finance"
        else:
            currency_map = unified_cost_config["custom_exchange_rate"]
            exchange_source = unified_cost_config.get("exchange_source", "MANUAL")

        workspace_ids = self._get_workspace_ids_with_none(domain_id)

        try:
            unified_cost_created_at = datetime.now(timezone.utc)
            for workspace_id in workspace_ids:
                self.create_unified_cost_with_workspace(
                    exchange_source,
                    domain_id,
                    workspace_id,
                    currency_map,
                    exchange_date,
                    aggregation_execution_date,
                    aggregation_month,
                    is_confirmed,
                )
                self._delete_old_unified_costs(
                    domain_id,
                    aggregation_month,
                    is_confirmed,
                    unified_cost_created_at,
                    workspace_id,
                )

                if workspace_id is not None:
                    self.budget_usage_mgr.update_budget_usage(domain_id, workspace_id)

            self.unified_cost_job_mgr.update_is_confirmed_unified_cost_job(
                unified_cost_job_vo, is_confirmed
            )

            self.unified_cost_mgr.remove_stat_cache(domain_id)
        except Exception as e:
            _LOGGER.error(f"[run_unified_cost] error: {e}", exc_info=True)
            self.unified_cost_job_mgr.update_is_confirmed_unified_cost_job(
                unified_cost_job_vo, False
            )

    @transaction(
        permission="cost-analysis:UnifiedCost.read",
        role_types=["DOMAIN_ADMIN"],
    )
    @convert_model
    def run_unified_cost_by_manual(self, params: UnifiedCostRunRequest) -> None:
        """Create cost report by manual
        Args:
            params (dict): {
                'unified_month': 'str' # required
                'exchange_date': 'str',
                'is_last_exchange_day': 'bool',
                'domain_id': 'str' # injected from auth
            }
        Returns:
            None
        """

        domain_id = params.domain_id
        is_last_exchange_day = params.is_last_exchange_day or False
        unified_month = params.unified_month
        exchange_date = params.exchange_date

        if unified_month:
            params["month"] = unified_month
            del params["unified_month"]

        # check unified month is greater than current month
        current_month = datetime.now(timezone.utc).strftime("%Y-%m")
        if unified_month > current_month:
            raise ERROR_INVALID_PARAMETER(
                reason=f"{unified_month} is can not be greater than current month."
            )

        if is_last_exchange_day:
            config_mgr = ConfigManager()
            unified_cost_config = config_mgr.get_unified_cost_config(domain_id)
            unified_cost_config["is_exchange_last_day"] = is_last_exchange_day
            exchange_date = self._get_exchange_date(
                unified_cost_config, unified_month, True
            )

        if exchange_date and isinstance(exchange_date, datetime):
            exchange_date = exchange_date.strftime("%Y-%m-%d")
            params["exchange_date"] = exchange_date

        self.unified_cost_mgr.push_unified_cost_job_task(params)

    @transaction(
        permission="cost-analysis:UnifiedCost.read",
        role_types=["DOMAIN_ADMIN", "WORKSPACE_OWNER", "WORKSPACE_MEMBER"],
    )
    @convert_model
    def get(self, params: UnifiedCostGetRequest) -> Union[UnifiedCostResponse, dict]:
        """Get unified cost data
        Args:
            params (dict): {
                'unified_cost_id': 'str'    # required
                'users_projects': 'list',   # injected from auth
                'workspace_id': 'str',      # injected from auth
                'domain_id': 'str'          # injected from auth
            }
        Returns:
            UnifiedCostResponse
        """

        unified_cost_vo = self.unified_cost_mgr.get_unified_cost(
            unified_cost_id=params.unified_cost_id,
            domain_id=params.domain_id,
            workspace_id=params.workspace_id,
            project_id=params.users_projects,
        )

        return UnifiedCostResponse(**unified_cost_vo.to_dict())

    @transaction(
        permission="cost-analysis:UnifiedCost.read",
        role_types=["DOMAIN_ADMIN", "WORKSPACE_OWNER"],
    )
    @append_query_filter(
        [
            "workspace_id",
            "domain_id",
            "users_projects",
            "unified_cost_id",
        ]
    )
    @append_keyword_filter(
        [
            "unified_cost_id",
        ]
    )
    @set_query_page_limit(1000)
    @convert_model
    def list(
        self, params: UnifiedCostSearchQueryRequest
    ) -> Union[UnifiedCostsResponse, dict]:
        """List cost report data
        Args:
            params (dict): {
                'query': 'dict',
                'unified_cost_id': 'str',
                'user_projects': 'list'
                'workspace_id': 'str',
                'domain_id': 'str'
            }
        Returns:
            UnifiedCostResponse
        """

        query = params.query or {}

        cost_report_data_vos, total_count = self.unified_cost_mgr.list_unified_costs(query)
        unified_costs_data_info = [cost_report_data_vo.to_dict() for cost_report_data_vo in cost_report_data_vos]
        return UnifiedCostsResponse(results=unified_costs_data_info, total_count=total_count)

    @transaction(
        permission="cost-analysis:UnifiedCost.read",
        role_types=["DOMAIN_ADMIN", "WORKSPACE_OWNER", "WORKSPACE_MEMBER"],
    )
    @append_query_filter(
        [
            "is_confirmed",
            "workspace_id",
            "domain_id",
            "users_projects",
            "unified_cost_id",
        ]
    )
    @append_keyword_filter(
        ["provider", "product", "workspace_name", "project_name", "unified_cost_id"]
    )
    @set_query_page_limit(1000)
    @convert_model
    def analyze(self, params: UnifiedCostAnalyzeQueryRequest) -> dict:
        """Analyze cost report data
        Args:
            params (dict): {
                'query': 'dict',
                'is_confirmed': 'bool',
                'user_projects': 'list',
                'workspace_id': 'str',
                'domain_id': 'str'
            }
        Returns:
            dict
        """

        query = params.query or {}
        domain_id = params.domain_id

        return self.unified_cost_mgr.analyze_unified_costs_by_granularity(
            query, domain_id
        )

    @transaction(
        permission="cost-analysis:UnifiedCost.read",
        role_types=["DOMAIN_ADMIN", "WORKSPACE_OWNER"],
    )
    @append_query_filter(
        [
            "unified_cost_id",
            "workspace_id",
            "domain_id",
            "users_projects",
        ]
    )
    @append_keyword_filter(["unified_cost_id"])
    @convert_model
    def stat(self, params: UnifiedCostStatQueryRequest) -> dict:
        """Analyze cost report data
        Args:
            params (dict): {
                'query': 'dict',
                'user_projects': 'list',
                'workspace_id': 'str',
                'domain_id': 'str'
            }
        Returns:
            dict
        """

        query = params.query or {}
        return self.unified_cost_mgr.stat_unified_costs(query)

    def run_current_month_unified_costs(self, domain_id: str) -> None:
        self.unified_cost_mgr.push_unified_cost_job_task({"domain_id": domain_id})

    def run_last_month_unified_costs(
        self,
        domain_id: str,
        month: str = None,
    ) -> None:

        self.unified_cost_mgr.push_unified_cost_job_task(
            {"domain_id": domain_id, "month": month}
        )

    def create_unified_cost_with_workspace(
        self,
        exchange_source: str,
        domain_id: str,
        workspace_id: Union[str, None],
        currency_map: dict,
        exchange_date: datetime,
        aggregation_execution_date: datetime,
        aggregation_month: str,
        is_confirmed: bool = False,
    ) -> None:

        identity_mgr = IdentityManager(token=config.get_global("TOKEN"))
        workspace_ids = [workspace_id]
        workspace_name = None
        project_name_map = {}
        service_account_name_map = {}

        if workspace_id:
            workspace_name = identity_mgr.get_workspace(workspace_id, domain_id)
            v_workspace_ids = self._get_virtual_workspace_ids_from_ds_account(
                domain_id, workspace_id
            )
            if v_workspace_ids:
                workspace_ids.extend(v_workspace_ids)

            project_name_map = identity_mgr.get_project_name_map(
                domain_id, workspace_id
            )

            service_account_name_map = identity_mgr.get_service_account_name_map(
                domain_id, workspace_id
            )

        data_source_currency_map, data_source_name_map, data_source_ids = (
            self._get_data_source_currency_map(domain_id, workspace_id)
        )

        unified_cost_billed_year = aggregation_month.split("-")[0]

        query = {
            "group_by": [
                "billed_year",
                "workspace_id",
                "project_id",
                "service_account_id",
                "data_source_id",
                "product",
                "provider",
                "region_code",
                "region_key",
                "usage_type",
                "usage_unit",
                "billed_year",
                "billed_month",
            ],
            "fields": {
                "cost": {"key": "cost", "operator": "sum"},
                "usage_quantity": {"key": "usage_quantity", "operator": "sum"},
            },
            "start": aggregation_month,
            "end": aggregation_month,
            "filter": [
                {"k": "domain_id", "v": domain_id, "o": "eq"},
                {"k": "data_source_id", "v": data_source_ids, "o": "in"},
                {"k": "billed_month", "v": aggregation_month, "o": "eq"},
                {"k": "workspace_id", "v": workspace_ids, "o": "in"},
                {"k": "billed_year", "v": unified_cost_billed_year, "o": "eq"},
            ],
            "return_type": "cursor",
        }

        _LOGGER.debug(
            f"[create_unified_cost_with_workspace] monthly_costs query: {query}"
        )

        # todo : use cursor
        cursor = self.cost_mgr.analyze_monthly_costs(query, domain_id)

        exchange_date_str = exchange_date.strftime("%Y-%m-%d")
        aggregation_execution_date_str = aggregation_execution_date.strftime("%Y-%m-%d")

        row_count = 0
        for row in cursor:
            aggregated_unified_cost_data = copy.deepcopy(row)

            for key, value in row.get("_id", {}).items():
                aggregated_unified_cost_data[key] = value

            # set data source name and currency
            data_source_id = aggregated_unified_cost_data["data_source_id"]
            unified_cost_origin_currency = data_source_currency_map.get(
                data_source_id, "USD"
            )
            aggregated_unified_cost_data["data_source_name"] = data_source_name_map.get(
                data_source_id, data_source_id
            )
            aggregated_unified_cost_data["currency"] = unified_cost_origin_currency

            # set cost
            _single_cost = aggregated_unified_cost_data.get("cost", 0)
            aggregated_unified_cost_data["cost"] = (
                self.unified_cost_mgr.get_exchange_currency(
                    _single_cost, unified_cost_origin_currency, currency_map
                )
            )

            # set domain id
            aggregated_unified_cost_data["domain_id"] = domain_id

            # set workspace name
            aggregated_unified_cost_data["workspace_id"] = workspace_id
            if workspace_id:
                aggregated_unified_cost_data["workspace_name"] = workspace_name
                # set project name
                project_id = aggregated_unified_cost_data.get("project_id", None)
                aggregated_unified_cost_data["project_name"] = project_name_map.get(
                    project_id, project_id
                )

                # set service account name
                service_account_id = aggregated_unified_cost_data.get(
                    "service_account_id"
                )
                aggregated_unified_cost_data["service_account_name"] = (
                    service_account_name_map.get(service_account_id)
                )

            aggregated_unified_cost_data["exchange_date"] = exchange_date_str
            aggregated_unified_cost_data["exchange_source"] = exchange_source

            aggregated_unified_cost_data["is_confirmed"] = is_confirmed
            aggregated_unified_cost_data["aggregation_date"] = (
                aggregation_execution_date_str
            )

            self.unified_cost_mgr.create_unified_cost(aggregated_unified_cost_data)
            row_count += 1

        _LOGGER.debug(
            f"[create_unified_cost_with_workspace] create count: {row_count} (workspace_id: {workspace_id})"
        )

    def _get_data_source_currency_map(
        self, domain_id: str, workspace_id: Union[str, None]
    ) -> Tuple[dict, dict, list]:
        data_source_currency_map = {}
        data_source_name_map = {}
        workspace_ids = ["*"]

        if workspace_id:
            workspace_ids.append(workspace_id)

        query = {
            "filter": [
                {"k": "domain_id", "v": domain_id, "o": "eq"},
                {"k": "workspace_id", "v": workspace_ids, "o": "in"},
            ]
        }

        _LOGGER.debug(f"[get_data_source_currency_map] query: {query}")

        data_source_vos, _ = self.data_source_mgr.list_data_sources(query)
        data_source_ids = []
        for data_source_vo in data_source_vos:
            data_source_currency_map[data_source_vo.data_source_id] = (
                data_source_vo.plugin_info["metadata"]["currency"]
            )
            data_source_name_map[data_source_vo.data_source_id] = data_source_vo.name
            data_source_ids.append(data_source_vo.data_source_id)

        return data_source_currency_map, data_source_name_map, data_source_ids

    def _get_virtual_workspace_ids_from_ds_account(
        self, domain_id: str, workspace_id: Union[str, None]
    ) -> list:
        v_workspace_ids = []
        ds_account_vos = self.ds_account_mgr.filter_data_source_accounts(
            domain_id=domain_id, workspace_id=workspace_id
        )

        for ds_account_vo in ds_account_vos:
            v_workspace_ids.append(ds_account_vo.v_workspace_id)

        return v_workspace_ids

    def _delete_old_unified_costs(
        self,
        domain_id: str,
        unified_cost_month: str,
        is_confirmed: bool,
        created_at: datetime,
        workspace_id: Union[str, None],
    ):
        query_filter = {"filter": []}

        if workspace_id:
            query_filter["filter"].append(
                {"key": "workspace_id", "value": workspace_id, "operator": "eq"}
            )
        query_filter["filter"].extend(
            [
                {
                    "key": "billed_year",
                    "value": unified_cost_month.split("-")[0],
                    "operator": "eq",
                },
                {"key": "billed_month", "value": unified_cost_month, "operator": "eq"},
                {"key": "domain_id", "value": domain_id, "operator": "eq"},
                {"key": "created_at", "value": created_at, "operator": "lt"},
            ]
        )

        _LOGGER.debug(
            f"[delete_old_unified_costs] delete query filter conditions: {query_filter}"
        )

        unified_cost_vos, total_count = self.unified_cost_mgr.list_unified_costs(
            query=query_filter
        )

        _LOGGER.debug(
            f"[delete_old_unified_costs] delete count: {total_count} ({unified_cost_month})({workspace_id}, is_confirmed: {is_confirmed})"
        )
        unified_cost_vos.delete()

    def _check_unified_cost_job_is_confirmed_with_month(
        self, domain_id: str, current_month: str
    ) -> bool:
        unified_cost_job_vos = self.unified_cost_job_mgr.filter_unified_cost_jobs(
            domain_id=domain_id, billed_month=current_month
        )
        if unified_cost_job_vos:
            unified_cost_job_vo = unified_cost_job_vos[0]

            return unified_cost_job_vo.is_confirmed
        else:
            return False

    def _get_unified_cost_job(
        self, domain_id: str, aggregation_month: str
    ) -> UnifiedCostJob:

        unified_cost_job_vos = self.unified_cost_job_mgr.filter_unified_cost_jobs(
            domain_id=domain_id, billed_month=aggregation_month
        )
        if not unified_cost_job_vos:
            unified_cost_job_vo = self.unified_cost_job_mgr.create_unified_cost(
                {
                    "domain_id": domain_id,
                    "billed_month": aggregation_month,
                }
            )
        else:
            unified_cost_job_vo = unified_cost_job_vos[0]
        return unified_cost_job_vo

    def _get_aggregation_date(
        self,
        unified_cost_config: dict,
        aggregation_month: str,
        is_confirmed: bool = False,
    ) -> datetime:
        if is_confirmed:
            is_last_day = unified_cost_config.get("is_last_day", False)
            aggregation_day = unified_cost_config.get("aggregation_day", 15)

            aggregation_date: datetime = datetime.strptime(aggregation_month, "%Y-%m")
            aggregation_day = self.get_is_last_day(
                aggregation_date, is_last_day, aggregation_day
            )
            aggregation_date = aggregation_date.replace(day=aggregation_day)
        else:
            aggregation_date = datetime.utcnow()

        return aggregation_date

    def _get_exchange_date(
        self,
        unified_cost_config: dict,
        aggregation_month: str,
        is_confirmed: bool = False,
    ) -> datetime:
        if is_confirmed:
            is_exchange_last_day = unified_cost_config.get(
                "is_exchange_last_day", False
            )
            exchange_day = unified_cost_config.get("exchange_day", 15)

            exchange_date: datetime = datetime.strptime(aggregation_month, "%Y-%m")
            exchange_day = self.get_is_last_day(
                exchange_date, is_exchange_last_day, exchange_day
            )
            exchange_date = exchange_date.replace(day=exchange_day)
        else:
            exchange_date = datetime.now(timezone.utc)

        return exchange_date

    @staticmethod
    def get_is_last_day(
        current_date: datetime, is_last_day: bool, current_day: int
    ) -> int:
        current_year = current_date.year
        current_month = current_date.month

        _, last_day = calendar.monthrange(current_year, current_month)

        if is_last_day:
            return int(last_day)
        else:
            return int(min(current_day, last_day))

    @staticmethod
    def _get_workspace_ids_with_none(domain_id: str) -> list:
        workspace_ids = [None]

        identity_mgr = IdentityManager()
        system_token = config.get_global("TOKEN")

        response = identity_mgr.list_workspaces(
            {"query": {"filter": [{"k": "state", "v": "ENABLED", "o": "eq"}]}},
            domain_id,
            token=system_token,
        )
        for workspace in response.get("results", []):
            workspace_ids.append(workspace["workspace_id"])

        return workspace_ids

    def _get_is_confirmed_with_aggregation_month(
        self, aggregation_month: str, unified_cost_config: dict
    ) -> bool:
        is_confirmed = False
        current_date: datetime = datetime.utcnow()
        aggregation_date = datetime.strptime(aggregation_month, "%Y-%m")

        aggregation_day = unified_cost_config.get("aggregation_day", 15)
        is_last_day = unified_cost_config.get("is_last_day", False)

        last_day = self.get_is_last_day(current_date, is_last_day, aggregation_day)

        aggregation_date = aggregation_date.replace(day=last_day) + relativedelta(
            months=1
        )
        if current_date >= aggregation_date:
            is_confirmed = True

        return is_confirmed<|MERGE_RESOLUTION|>--- conflicted
+++ resolved
@@ -10,17 +10,9 @@
 from spaceone.core.service import *
 from spaceone.core.service.utils import *
 
-<<<<<<< HEAD
 from spaceone.cost_analysis.manager.budget_manager import BudgetManager
 from spaceone.cost_analysis.manager.budget_usage_manager import BudgetUsageManager
 from spaceone.cost_analysis.manager.data_source_account_manager import DataSourceAccountManager
-=======
-from spaceone.cost_analysis.manager import (
-    DataSourceAccountManager,
-    BudgetManager,
-    BudgetUsageManager,
-)
->>>>>>> f34e222e
 from spaceone.cost_analysis.manager.config_manager import ConfigManager
 from spaceone.cost_analysis.manager.cost_manager import CostManager
 from spaceone.cost_analysis.manager.currency_manager import CurrencyManager
@@ -46,10 +38,6 @@
 
     def __init__(self, *args, **kwargs):
         super().__init__(*args, **kwargs)
-<<<<<<< HEAD
-=======
-
->>>>>>> f34e222e
         self.budget_mgr = BudgetManager()
         self.budget_usage_mgr = BudgetUsageManager()
         self.cost_mgr = CostManager()
@@ -114,7 +102,6 @@
         aggregation_month = params.get("month")
         exchange_date = params.get("exchange_date")
         exchange_source = params.get("bank")
-        aggregation_month: Union[str, None] = params.get("month")
 
         config_mgr = ConfigManager()
         unified_cost_config = config_mgr.get_unified_cost_config(domain_id)
