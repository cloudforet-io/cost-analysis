import logging
from datetime import datetime
from dateutil.rrule import rrule, MONTHLY

from spaceone.core.service import *
from spaceone.cost_analysis.error import *
from spaceone.cost_analysis.manager.config_manager import ConfigManager
from spaceone.cost_analysis.manager.data_source_manager import DataSourceManager
from spaceone.cost_analysis.manager.budget_manager import BudgetManager
from spaceone.cost_analysis.manager.budget_usage_manager import BudgetUsageManager
from spaceone.cost_analysis.manager.identity_manager import IdentityManager
from spaceone.cost_analysis.model.budget.database import Budget
from spaceone.cost_analysis.model.budget.request import *
from spaceone.cost_analysis.model.budget.response import *

_LOGGER = logging.getLogger(__name__)


@authentication_handler
@authorization_handler
@mutation_handler
@event_handler
class BudgetService(BaseService):
    resource = "Budget"

    def __init__(self, *args, **kwargs):
        super().__init__(*args, **kwargs)
        self.budget_mgr = BudgetManager()

    @transaction(
        permission="cost-analysis:Budget.write",
        role_types=["DOMAIN_ADMIN", "WORKSPACE_OWNER"],
    )
    @convert_model
    def create(self, params: BudgetCreateRequest) -> Union[BudgetResponse, dict]:
        """Create budget

        Args:
            params (dict): {
                'name': 'str',              # required
                'limit': 'float',
                'planned_limits': 'list',
                'time_unit': 'str',         # required
                'start': 'str',             # required
                'end': 'str',               # required
                'notifications': 'dict',
                'tags': 'dict',
                'resource_group': 'str',    # required
                'project_id': 'str',
                'workspace_id': 'str',
                'domain_id': 'str'          # injected from auth
            }

        Returns:
            budget_vo (object)
        """

        domain_id = params.domain_id
        workspace_id = params.workspace_id
        project_id = params.project_id
        service_account_id = params.service_account_id
        limit = params.limit
        planned_limits = params.planned_limits or []
        time_unit = params.time_unit
        start = params.start
        end = params.end

        notifications = params.notifications or {}
        resource_group = params.resource_group

        self._check_time_period(start, end)

        if resource_group != "PROJECT":
            raise ERROR_NOT_IMPLEMENTED()

<<<<<<< HEAD
        if resource_group != "PROJECT":
            raise ERROR_NOT_IMPLEMENTED()

        identity_mgr = IdentityManager()
=======
        identity_mgr: IdentityManager = self.locator.get_manager("IdentityManager")
>>>>>>> f34e222e
        identity_mgr.check_workspace(workspace_id, domain_id)
        identity_mgr.get_project(project_id, domain_id)

        if service_account_id:
            identity_mgr.get_service_account(
                service_account_id, domain_id, workspace_id
            )

        if not params.currency:
            config_mgr = ConfigManager()
            unified_cost_config: dict = config_mgr.get_unified_cost_config(domain_id)
            params.currency = unified_cost_config.get("currency", "USD")

        if time_unit == "TOTAL":
            if limit is None:
                raise ERROR_REQUIRED_PARAMETER(key="limit")

            params.planned_limits = None

        else:
            # Check Planned Limits
            self._check_planned_limits(start, end, time_unit, planned_limits)

<<<<<<< HEAD
            params.planned_limits = None
=======
            params.limit = 0
>>>>>>> f34e222e
            for planned_limit in planned_limits:
                params.limit += planned_limit.get("limit", 0)

        # Check Notifications
        self._check_notifications(notifications, domain_id, workspace_id)

        # Check Duplicated Budget
        budget_vos = self.budget_mgr.filter_budgets(
            service_account_id=service_account_id,
            project_id=project_id,
            workspace_id=workspace_id,
            domain_id=domain_id,
        )
        if budget_vos.count() > 0:
            raise ERROR_BUDGET_ALREADY_EXIST(
                service_account_id=service_account_id,
                workspace_id=workspace_id,
                target=service_account_id,
            )

        budget_vo = self.budget_mgr.create_budget(params.dict())

        # Create budget usages
        budget_usage_mgr = BudgetUsageManager()
        budget_usage_mgr.create_budget_usages(budget_vo)
        budget_usage_mgr.update_cost_usage(budget_vo)
        budget_usage_mgr.notify_budget_usage(budget_vo)

<<<<<<< HEAD
        return BudgetResponse(**budget_vo.to_dict())
=======
        return BudgetResponse(
            **budget_vo.to_dict(),
        )
>>>>>>> f34e222e

    @transaction(
        permission="cost-analysis:Budget.write",
        role_types=["DOMAIN_ADMIN", "WORKSPACE_OWNER"],
    )
    @convert_model
    def update(self, params: BudgetUpdateRequest) -> Union[BudgetResponse, dict]:
        """Update budget

        Args:
            params (dict): {
                'budget_id': 'str',         # required
                'name': 'str',
                'limit': 'float',
                'planned_limits': 'list',
                'tags': 'dict'
                'workspace_id', 'str',      # injected from auth (optional)
                'domain_id': 'str'          # injected from auth
            }

        Returns:
            budget_vo (object)
        """
        budget_id = params.budget_id
        workspace_id = params.workspace_id
        domain_id = params.domain_id
        planned_limits = params.planned_limits or []

<<<<<<< HEAD
=======
        budget_id = params.budget_id
        workspace_id = params.workspace_id
        domain_id = params.domain_id
        planned_limits = params.planned_limits or []

>>>>>>> f34e222e
        budget_usage_mgr = BudgetUsageManager()

        budget_vo: Budget = self.budget_mgr.get_budget(
            budget_id, domain_id, workspace_id
        )

        # Check limit and Planned Limits
        budget_vo = self.budget_mgr.update_budget_by_vo(
            params.dict(exclude_unset=True), budget_vo
        )

        if "name" in params:
            budget_usage_vos = budget_usage_mgr.filter_budget_usages(
                budget_id=budget_id,
                domain_id=domain_id,
            )
            for budget_usage_vo in budget_usage_vos:
                budget_usage_mgr.update_budget_usage_by_vo(
                    {"name": params.name}, budget_usage_vo
                )

        budget_usage_mgr.update_cost_usage(budget_vo)
        budget_usage_mgr.notify_budget_usage(budget_vo)

        return BudgetResponse(**budget_vo.to_dict())

    @transaction(
        permission="cost-analysis:Budget.write",
        role_types=["DOMAIN_ADMIN", "WORKSPACE_OWNER"],
    )
    @convert_model
    def set_notification(
<<<<<<< HEAD
            self, params: BudgetSetNotificationRequest
=======
        self, params: BudgetSetNotificationRequest
>>>>>>> f34e222e
    ) -> Union[BudgetResponse, dict]:
        """Set budget notification

        Args:
            params (dict): {
                'budget_id': 'str',
                'notifications': 'dict',
                'workspace_id': 'str',
                'domain_id': 'str'
                'user_projects': 'list'
            }

        Returns:
            budget_vo (object)
        """
<<<<<<< HEAD

=======
>>>>>>> f34e222e
        budget_id = params.budget_id
        project_id = params.project_id
        workspace_id = params.workspace_id
        domain_id = params.domain_id
        notifications = params.notifications or {}

        budget_vo: Budget = self.budget_mgr.get_budget(
            budget_id, domain_id, workspace_id, project_id
        )

        # Check Notifications
        self._check_notifications(notifications, domain_id, workspace_id)
        params.notifications = notifications

        budget_vo = self.budget_mgr.update_budget_by_vo(
            params.dict(exclude_unset=True), budget_vo
        )
        return BudgetResponse(**budget_vo.to_dict())

    @transaction(
        permission="cost-analysis:Budget.write",
        role_types=["DOMAIN_ADMIN", "WORKSPACE_OWNER"],
    )
    @convert_model
    def delete(self, params: BudgetDeleteRequest) -> None:
        """Deregister budget

        Args:
            params (dict): {
                'budget_id': 'str',     # required
                'workspace_id': 'str',  # injected from auth (optional)
                'domain_id': 'str'      # injected from auth
            }

        Returns:
            None
        """

        budget_vo: Budget = self.budget_mgr.get_budget(
            params.budget_id, params.domain_id, params.workspace_id
        )
        self.budget_mgr.delete_budget_by_vo(budget_vo)

    @transaction(
        permission="cost-analysis:Budget.read",
        role_types=["DOMAIN_ADMIN", "WORKSPACE_OWNER", "WORKSPACE_MEMBER"],
    )
    @convert_model
    def get(self, params: BudgetGetRequest) -> Union[BudgetResponse, dict]:
        """Get budget

        Args:
            params (dict): {
                'budget_id': 'str',         # required
                'project_id: 'str',
                'workspace_id': 'str',      # injected from auth (optional)
                'domain_id': 'str',         # injected from auth
                'user_projects': 'list'    # injected from auth (optional)
            }

        Returns:
            budget_vo (object)
        """

        budget_id = params.budget_id
        domain_id = params.domain_id
        workspace_id = params.workspace_id
        project_id = params.project_id

        budget_vo = self.budget_mgr.get_budget(
            budget_id, domain_id, workspace_id, project_id
        )

        return BudgetResponse(**budget_vo.to_dict())

    @transaction(
        permission="cost-analysis:Budget.read",
        role_types=["DOMAIN_ADMIN", "WORKSPACE_OWNER", "WORKSPACE_MEMBER"],
    )
    @append_query_filter(
        [
            "budget_id",
            "name",
            "time_unit",
            "project_id",
            "user_projects",
            "workspace_id",
            "domain_id",
        ]
    )
    @append_keyword_filter(["budget_id", "name"])
    @convert_model
    def list(self, params: BudgetSearchQueryRequest) -> Union[BudgetsResponse, dict]:
        """List budgets

        Args:
            params (dict): {
                'query': 'dict (spaceone.api.core.v1.Query)',
                'budget_id': 'str',
                'name': 'str',
                'time_unit': 'str',
                'data_source_id': 'str',
                'project_id': 'str',
                'user_projects': 'list',
                'workspace_id': 'str',
                'domain_id': 'str',
            }

        Returns:
            budget_vos (object)
            total_count
        """

        query: dict = self._set_user_project_or_project_group_filter(
            params.dict(exclude_unset=True)
        )
<<<<<<< HEAD

=======
>>>>>>> f34e222e
        budget_vos, total_count = self.budget_mgr.list_budgets(query)
        budgets_info = [budget_vo.to_dict() for budget_vo in budget_vos]
        return BudgetsResponse(total_count=total_count, results=budgets_info)

    @transaction(
        permission="cost-analysis:Budget.read",
        role_types=["DOMAIN_ADMIN", "WORKSPACE_OWNER", "WORKSPACE_MEMBER"],
    )
    @check_required(["query", "domain_id"])
    @append_query_filter(["user_projects", "workspace_id", "domain_id"])
    @append_keyword_filter(["budget_id", "name"])
    def stat(self, params: BudgetStatQueryRequest) -> dict:
        """
        Args:
            params (dict): {
                'domain_id': 'str',
                'query': 'dict (spaceone.api.core.v1.StatisticsQuery)',
                'user_projects': 'list', // from meta,
            }

        Returns:
            values (list) : 'list of statistics data'

        """

        query = params.query or {}
<<<<<<< HEAD
=======

>>>>>>> f34e222e
        return self.budget_mgr.stat_budgets(query)

    @staticmethod
    def _check_time_period(start, end):
        if start >= end:
            raise ERROR_INVALID_TIME_RANGE(start=start, end=end)

    def _check_planned_limits(self, start, end, time_unit, planned_limits):
        planned_limits_dict = self._convert_planned_limits_data_type(planned_limits)
        date_format = "%Y-%m"

        try:
            start_dt = datetime.strptime(start, date_format)
        except Exception as e:
            raise ERROR_INVALID_PARAMETER_TYPE(key="start", type=date_format)

        try:
            end_dt = datetime.strptime(end, date_format)
        except Exception as e:
            raise ERROR_INVALID_PARAMETER_TYPE(key="end", type=date_format)

        for dt in rrule(MONTHLY, dtstart=start_dt, until=end_dt):
            date_str = dt.strftime(date_format)
            if date_str not in planned_limits_dict:
                raise ERROR_NO_DATE_IN_PLANNED_LIMITS(date=date_str)

            del planned_limits_dict[date_str]

        if len(planned_limits_dict.keys()) > 0:
            raise ERROR_DATE_IS_WRONG(date=list(planned_limits_dict.keys()))

    @staticmethod
    def _convert_planned_limits_data_type(planned_limits):
        planned_limits_dict = {}

        for planned_limit in planned_limits:
            date = planned_limit.get("date")
            limit = planned_limit.get("limit", 0)
            if date is None:
                raise ERROR_DATE_IS_REQUIRED(value=planned_limit)

            if limit < 0:
                raise ERROR_LIMIT_IS_WRONG(value=planned_limit)

            planned_limits_dict[date] = limit

        return planned_limits_dict

    @staticmethod
    def _check_notifications(
        notifications: dict,
        domain_id: str,
        workspace_id: str,
    ) -> dict:
        plans = notifications.get("plans", [])
<<<<<<< HEAD

        for plan in plans:
            unit = plan["unit"]
            threshold = plan["threshold"]

=======

        for plan in plans:
            unit = plan["unit"]
            threshold = plan["threshold"]

>>>>>>> f34e222e
            if unit not in ["PERCENT"]:
                raise ERROR_UNIT_IS_REQUIRED(value=plan)

            if threshold < 0:
                raise ERROR_THRESHOLD_IS_WRONG(value=plan)

            if unit == "PERCENT":
                if threshold > 100:
                    raise ERROR_THRESHOLD_IS_WRONG_IN_PERCENT_TYPE(value=plan)

<<<<<<< HEAD
                    # check recipients
                    recipients = notifications.get("recipients", {})
                    users = list(set(recipients.get("users", [])))
                    role_types = list(set(recipients.get("role_types", [])))

                    if role_types:
                        recipients["role_types"] = role_types

                    if users:
                        identity_mgr = IdentityManager()
                        query = {
                            "filter": [
                                {"k": "domain_id", "v": domain_id, "o": "eq"},
                                {"k": "workspace_id", "v": workspace_id, "o": "eq"},
                                {"k": "user_id", "v": users, "o": "in"},
                            ]
                        }
                        rb_response = identity_mgr.list_role_bindings({"query": query}, domain_id)
                        rb_infos = rb_response.get("results", [])

                        rb_users = [rb_info["user_id"] for rb_info in rb_infos]

                        user_response = identity_mgr.list_email_verified_users(domain_id, users)
                        user_infos = user_response.get("results", [])
                        users = [user_info["user_id"] for user_info in user_infos]

                        for user_id in users:
                            if user_id not in rb_users:
                                raise ERROR_NOT_FOUND(key="user_id", value=user_id)
                        recipients["users"] = users

                    notifications["recipients"] = recipients
                    return notifications
=======
        # check recipients
        recipients = notifications.get("recipients", {})
        users = list(set(recipients.get("users", [])))
        role_types = list(set(recipients.get("role_types", [])))

        if role_types:
            recipients["role_types"] = role_types

        if users:
            identity_mgr = IdentityManager()
            query = {
                "filter": [
                    {"k": "domain_id", "v": domain_id, "o": "eq"},
                    {"k": "workspace_id", "v": workspace_id, "o": "eq"},
                    {"k": "user_id", "v": users, "o": "in"},
                ]
            }
            rb_response = identity_mgr.list_role_bindings({"query": query}, domain_id)
            rb_infos = rb_response.get("results", [])
            rb_users = [rb_info["user_id"] for rb_info in rb_infos]

            user_response = identity_mgr.list_email_verified_users(domain_id, users)
            user_infos = user_response.get("results", [])
            users = [user_info["user_id"] for user_info in user_infos]

            for user_id in users:
                if user_id not in rb_users:
                    raise ERROR_NOT_FOUND(key="user_id", value=user_id)
            recipients["users"] = users

        notifications["recipients"] = recipients
        return notifications
>>>>>>> f34e222e

    @staticmethod
    def _set_user_project_or_project_group_filter(params: dict) -> dict:
        query = params.get("query", {})
        query["filter"] = query.get("filter", [])

        if "user_projects" in params:
            user_projects = params["user_projects"] + [None]
            query["filter"].append(
                {"k": "user_projects", "v": user_projects, "o": "in"}
            )

        return query<|MERGE_RESOLUTION|>--- conflicted
+++ resolved
@@ -70,17 +70,12 @@
 
         self._check_time_period(start, end)
 
+        data_source_mgr = DataSourceManager()
+
         if resource_group != "PROJECT":
             raise ERROR_NOT_IMPLEMENTED()
 
-<<<<<<< HEAD
-        if resource_group != "PROJECT":
-            raise ERROR_NOT_IMPLEMENTED()
-
         identity_mgr = IdentityManager()
-=======
-        identity_mgr: IdentityManager = self.locator.get_manager("IdentityManager")
->>>>>>> f34e222e
         identity_mgr.check_workspace(workspace_id, domain_id)
         identity_mgr.get_project(project_id, domain_id)
 
@@ -104,11 +99,7 @@
             # Check Planned Limits
             self._check_planned_limits(start, end, time_unit, planned_limits)
 
-<<<<<<< HEAD
-            params.planned_limits = None
-=======
             params.limit = 0
->>>>>>> f34e222e
             for planned_limit in planned_limits:
                 params.limit += planned_limit.get("limit", 0)
 
@@ -137,13 +128,7 @@
         budget_usage_mgr.update_cost_usage(budget_vo)
         budget_usage_mgr.notify_budget_usage(budget_vo)
 
-<<<<<<< HEAD
         return BudgetResponse(**budget_vo.to_dict())
-=======
-        return BudgetResponse(
-            **budget_vo.to_dict(),
-        )
->>>>>>> f34e222e
 
     @transaction(
         permission="cost-analysis:Budget.write",
@@ -172,14 +157,6 @@
         domain_id = params.domain_id
         planned_limits = params.planned_limits or []
 
-<<<<<<< HEAD
-=======
-        budget_id = params.budget_id
-        workspace_id = params.workspace_id
-        domain_id = params.domain_id
-        planned_limits = params.planned_limits or []
-
->>>>>>> f34e222e
         budget_usage_mgr = BudgetUsageManager()
 
         budget_vo: Budget = self.budget_mgr.get_budget(
@@ -212,11 +189,7 @@
     )
     @convert_model
     def set_notification(
-<<<<<<< HEAD
-            self, params: BudgetSetNotificationRequest
-=======
         self, params: BudgetSetNotificationRequest
->>>>>>> f34e222e
     ) -> Union[BudgetResponse, dict]:
         """Set budget notification
 
@@ -232,10 +205,6 @@
         Returns:
             budget_vo (object)
         """
-<<<<<<< HEAD
-
-=======
->>>>>>> f34e222e
         budget_id = params.budget_id
         project_id = params.project_id
         workspace_id = params.workspace_id
@@ -352,10 +321,7 @@
         query: dict = self._set_user_project_or_project_group_filter(
             params.dict(exclude_unset=True)
         )
-<<<<<<< HEAD
-
-=======
->>>>>>> f34e222e
+
         budget_vos, total_count = self.budget_mgr.list_budgets(query)
         budgets_info = [budget_vo.to_dict() for budget_vo in budget_vos]
         return BudgetsResponse(total_count=total_count, results=budgets_info)
@@ -382,10 +348,6 @@
         """
 
         query = params.query or {}
-<<<<<<< HEAD
-=======
-
->>>>>>> f34e222e
         return self.budget_mgr.stat_budgets(query)
 
     @staticmethod
@@ -441,19 +403,11 @@
         workspace_id: str,
     ) -> dict:
         plans = notifications.get("plans", [])
-<<<<<<< HEAD
 
         for plan in plans:
             unit = plan["unit"]
             threshold = plan["threshold"]
 
-=======
-
-        for plan in plans:
-            unit = plan["unit"]
-            threshold = plan["threshold"]
-
->>>>>>> f34e222e
             if unit not in ["PERCENT"]:
                 raise ERROR_UNIT_IS_REQUIRED(value=plan)
 
@@ -464,41 +418,6 @@
                 if threshold > 100:
                     raise ERROR_THRESHOLD_IS_WRONG_IN_PERCENT_TYPE(value=plan)
 
-<<<<<<< HEAD
-                    # check recipients
-                    recipients = notifications.get("recipients", {})
-                    users = list(set(recipients.get("users", [])))
-                    role_types = list(set(recipients.get("role_types", [])))
-
-                    if role_types:
-                        recipients["role_types"] = role_types
-
-                    if users:
-                        identity_mgr = IdentityManager()
-                        query = {
-                            "filter": [
-                                {"k": "domain_id", "v": domain_id, "o": "eq"},
-                                {"k": "workspace_id", "v": workspace_id, "o": "eq"},
-                                {"k": "user_id", "v": users, "o": "in"},
-                            ]
-                        }
-                        rb_response = identity_mgr.list_role_bindings({"query": query}, domain_id)
-                        rb_infos = rb_response.get("results", [])
-
-                        rb_users = [rb_info["user_id"] for rb_info in rb_infos]
-
-                        user_response = identity_mgr.list_email_verified_users(domain_id, users)
-                        user_infos = user_response.get("results", [])
-                        users = [user_info["user_id"] for user_info in user_infos]
-
-                        for user_id in users:
-                            if user_id not in rb_users:
-                                raise ERROR_NOT_FOUND(key="user_id", value=user_id)
-                        recipients["users"] = users
-
-                    notifications["recipients"] = recipients
-                    return notifications
-=======
         # check recipients
         recipients = notifications.get("recipients", {})
         users = list(set(recipients.get("users", [])))
@@ -531,7 +450,6 @@
 
         notifications["recipients"] = recipients
         return notifications
->>>>>>> f34e222e
 
     @staticmethod
     def _set_user_project_or_project_group_filter(params: dict) -> dict:
