import copy
import datetime
import logging
from datetime import timedelta, datetime
from typing import Dict, Union

from dateutil.relativedelta import relativedelta

from spaceone.core.service import *
from spaceone.core import utils
from spaceone.cost_analysis.error import *
from spaceone.cost_analysis.manager.cost_manager import CostManager
from spaceone.cost_analysis.model import DataSourceAccount
from spaceone.cost_analysis.model.job.request import JobCancelRequest, JobGetRequest, JobSearchQueryRequest, \
    JobStatQueryRequest
from spaceone.cost_analysis.model.job.response import JobResponse, JobsResponse
from spaceone.cost_analysis.model.job_task.database import JobTask
from spaceone.cost_analysis.model.job.database import Job
from spaceone.cost_analysis.model.data_source.database import DataSource
from spaceone.cost_analysis.manager.data_source_account_manager import DataSourceAccountManager
from spaceone.cost_analysis.manager.job_manager import JobManager
from spaceone.cost_analysis.manager.job_task_manager import JobTaskManager
from spaceone.cost_analysis.manager.data_source_plugin_manager import DataSourcePluginManager
from spaceone.cost_analysis.manager.data_source_manager import DataSourceManager
from spaceone.cost_analysis.manager.secret_manager import SecretManager
from spaceone.cost_analysis.manager.budget_usage_manager import BudgetUsageManager

_LOGGER = logging.getLogger(__name__)


@authentication_handler
@authorization_handler
@mutation_handler
@event_handler
class JobService(BaseService):
    resource = "Job"

    def __init__(self, *args, **kwargs):
        super().__init__(*args, **kwargs)
        self.cost_mgr = CostManager()
        self.job_mgr = JobManager()
        self.job_task_mgr = JobTaskManager()
        self.data_source_mgr = DataSourceManager()
        self.ds_plugin_mgr = DataSourcePluginManager()
        self.budget_usage_mgr = BudgetUsageManager()
        self.data_source_account_mgr = DataSourceAccountManager()

    @transaction(exclude=["authentication", "authorization", "mutation"])
    def create_jobs_by_data_source(self, params):
        """Create jobs by domain

        Args:
            params (dict): {
                "sync_hour": int
            }

        Returns:
            None
        """

        data_source_vos, total_count = self._get_all_data_sources()

        for data_source_vo in data_source_vos:
            sync_hour = data_source_vo.schedule.hour

            if params.get("sync_hour") == sync_hour:
                try:
                    self.create_cost_job(data_source_vo, {"sync_mode": "SCHEDULED"})
                except Exception as e:
                    _LOGGER.error(
                        f"[create_jobs_by_data_source] sync error: {e}", exc_info=True
                    )

    @transaction(
        permission="cost-analysis:Job.write",
        role_types=["DOMAIN_ADMIN", "WORKSPACE_OWNER", "WORKSPACE_MEMBER"],
    )
    @check_required(["job_id", "domain_id"])
    @convert_model
    def cancel(self, params: JobCancelRequest) -> Union[JobResponse, dict]:
        """Get job

        Args:
            params (dict): {
                'job_id': 'str',        # required
                'workspace_id': 'str',  # injected from auth
                'domain_id': 'str'      # injected from auth
            }

        Returns:
            JobResponse:
        """

        job_id = params.job_id
        workspace_id = params.workspace_id
        domain_id = params.domain_id

        job_vo = self.job_mgr.get_job(job_id, domain_id, workspace_id)

        if job_vo.status != "IN_PROGRESS":
            raise ERROR_JOB_STATE(job_state=job_vo.status)

        canceled_job_vo = self.job_mgr.change_canceled_status(job_vo)

        return JobResponse(**canceled_job_vo.to_dict())

    @transaction(
        permission="cost-analysis:Job.read",
        role_types=["DOMAIN_ADMIN", "WORKSPACE_OWNER", "WORKSPACE_MEMBER"],
    )
    @check_required(["job_id", "domain_id"])
    @convert_model
    def get(self, params: JobGetRequest) -> Union[JobResponse, dict]:
        """Get job

        Args:
            params (dict): {
                'job_id': 'str',        # required
                'workspace_id': 'str',  # injected from auth
                'domain_id': 'str',     # injected from auth
            }

        Returns:
            JobResponse:
        """

        job_id = params.job_id
        workspace_id = params.workspace_id
        domain_id = params.domain_id

        job_vo = self.job_mgr.get_job(job_id, domain_id, workspace_id)

        return JobResponse(**job_vo.to_dict())

    @transaction(
        permission="cost-analysis:Job.read",
        role_types=["DOMAIN_ADMIN", "WORKSPACE_OWNER", "WORKSPACE_MEMBER"],
    )
    @change_value_by_rule("APPEND", "workspace_id", "*")
    @check_required(["domain_id"])
    @append_query_filter(
        ["status", "job_id", "data_source_id", "workspace_id", "domain_id"]
    )
    @append_keyword_filter(["job_id"])
    @convert_model
    def list(self, params: JobSearchQueryRequest) -> Union[JobsResponse, dict]:
        """List jobs

        Args:
            params (dict): {
                'query': 'dict (spaceone.api.core.v1.Query)'
                'status': 'str',
                'data_source_id': 'str',
                'job_id': 'str',
                'workspace_id': 'list',
                'domain_id': 'str',                             # injected from auth
            }

        Returns:
            JobsResponses
            total_count
        """

        query = params.query or {}

        job_data_vos, total_count = self.job_mgr.list_jobs(query)
        jobs_data_info = [job_data_vo.to_dict() for job_data_vo in job_data_vos]
        return JobsResponse(results=jobs_data_info, total_count=total_count)

    @transaction(
        permission="cost-analysis:Job.read",
        role_types=["DOMAIN_ADMIN", "WORKSPACE_OWNER", "WORKSPACE_MEMBER"],
    )
    @change_value_by_rule("APPEND", "workspace_id", "*")
    @check_required(["query", "domain_id"])
    @append_query_filter(["workspace_id", "domain_id"])
    @append_keyword_filter(["job_id"])
    @convert_model
    def stat(self, params: JobStatQueryRequest) -> dict:
        """
        Args:
            params (dict): {
                'query': 'dict (spaceone.api.core.v1.StatisticsQuery)'
                'workspace_id': 'list,
                'domain_id': 'str',
            }

        Returns:
            values (list) : 'list of statistics data'

        """

        query = params.query or {}
        return self.job_mgr.stat_jobs(query)

    @transaction(exclude=["authentication", "authorization", "mutation"])
    @check_required(["task_options", "job_task_id", "domain_id"])
    def get_cost_data(self, params: dict):
        """Execute task to get cost data

        Args:
            params (dict): {
                'task_options': 'dict',
                'task_changed': 'dict',
                'job_task_id': 'str',
                'secret_id': 'str',
                'domain_id': 'str'
            }

        Returns:
            None
        """
        params_dict = params.dict(exclude_unset=True)

<<<<<<< HEAD
        task_options = params_dict["task_options"]
        task_changed = params.get("task_changed")
        job_task_id = params_dict["job_task_id"]
        secret_id = params_dict["secret_id"]
        domain_id = params_dict["domain_id"]
=======
        task_options = params["task_options"]
        task_changed = params.get("task_changed")
        job_task_id = params["job_task_id"]
        secret_id = params["secret_id"]
        domain_id = params["domain_id"]
>>>>>>> f0d97796
        cost_data_options = {}

        job_task_vo: JobTask = self.job_task_mgr.get_job_task(job_task_id, domain_id)
        data_source_vo: DataSource = self.data_source_mgr.get_data_source(
            job_task_vo.data_source_id, domain_id, job_task_vo.workspace_id
        )
        plugin_info = data_source_vo.plugin_info.to_dict()
        secret_type = data_source_vo.secret_type

        data_source_id = data_source_vo.data_source_id
        job_id = job_task_vo.job_id

        if self._is_job_failed(job_id, domain_id, job_task_vo.workspace_id):
            self.job_task_mgr.change_canceled_status(job_task_vo)
        else:
            job_task_vo = self.job_task_mgr.change_in_progress_status(job_task_vo)

            try:
                options = plugin_info.get("options", {})
                schema_id = plugin_info.get("schema_id")
                schema = None
                tag_keys = data_source_vo.cost_tag_keys
                additional_info_keys = data_source_vo.cost_additional_info_keys
                data_keys = data_source_vo.cost_data_keys
                secret_type = data_source_vo.secret_type
                options.update({"secret_type": secret_type})

                secret_data = self._get_secret_data(secret_id, domain_id)

                if secret_type == "USE_SERVICE_ACCOUNT_SECRET":
                    (
                        service_account_id,
                        project_id,
                    ) = self._get_service_account_id_and_project_id(
                        params_dict.get("secret_id"), domain_id
                    )
                    cost_data_options.update(
                        {
                            "service_account_id": service_account_id,
                            "project_id": project_id,
                        }
                    )

                (
                    endpoint,
                    updated_version,
                ) = self.ds_plugin_mgr.get_data_source_plugin_endpoint(
                    plugin_info, domain_id
                )

                self.ds_plugin_mgr.initialize(endpoint)
                start_dt = datetime.utcnow()

                count = 0
                is_canceled = False

                _LOGGER.debug(
                    f"[get_cost_data] start job ({job_task_id}): {task_options}"
                )

                for costs_data in self.ds_plugin_mgr.get_cost_data(
                        options, secret_data, schema, task_options, domain_id
                ):
                    results = costs_data.get("results", [])
                    for cost_data in results:
                        count += 1

                        self._check_cost_data(cost_data)
                        self._create_cost_data(
                            cost_data, job_task_vo, cost_data_options
                        )

                        tag_keys = self._append_tag_keys(tag_keys, cost_data)
                        additional_info_keys = self._append_additional_info_keys(
                            additional_info_keys, cost_data
                        )
                        data_keys = self._append_data_keys(data_keys, cost_data)

                    if self._is_job_failed(job_id, domain_id, job_task_vo.workspace_id):
                        self.job_task_mgr.change_canceled_status(job_task_vo)
                        is_canceled = True
                        break
                    else:
                        job_task_vo = self.job_task_mgr.update_sync_status(
                            job_task_vo, len(results)
                        )

                if not is_canceled:
                    self._aggregate_cost_data_with_job_task_id(
                        data_source_id,
                        domain_id,
                        job_id,
                        job_task_id,
                        data_keys,
                        additional_info_keys,
                        tag_keys,
                    )

                    end_dt = datetime.utcnow()
                    _LOGGER.debug(f"[get_cost_data] end job ({job_task_id}): {count}")
                    _LOGGER.debug(
                        f"[get_cost_data] total job time ({job_task_id}): {end_dt - start_dt}"
                    )

                    self._update_keys(
                        data_source_vo, tag_keys, additional_info_keys, data_keys
                    )
                    self.job_task_mgr.change_success_status(job_task_vo, count)

                    if task_changed:
                        self._delete_changed_cost_data_with_job_task(
                            job_task_vo, domain_id
                        )

            except Exception as e:
                self.job_task_mgr.change_error_status(job_task_vo, e, secret_type)

        self._close_job(
            job_id,
            data_source_id,
            domain_id,
            job_task_vo.workspace_id,
        )

    def create_cost_job(self, data_source_vo: DataSource, job_options):
        tasks = []
        changed = []
        synced_accounts = []

        resource_group = data_source_vo.resource_group
        data_source_id = data_source_vo.data_source_id
        workspace_id = data_source_vo.workspace_id
        domain_id = data_source_vo.domain_id

        endpoint = self.ds_plugin_mgr.get_data_source_plugin_endpoint_by_vo(
            data_source_vo
        )
        options = data_source_vo.plugin_info.options
        schema_id = data_source_vo.plugin_info.schema_id
        schema = None

        if data_source_vo.secret_type:
            secret_type = data_source_vo.secret_type
        else:
            secret_type = "MANUAL"

        options.update({"secret_type": secret_type})
        secret_ids = self._list_secret_ids_from_secret_type(
            data_source_vo, secret_type, workspace_id, domain_id
        )

        self.ds_plugin_mgr.initialize(endpoint)
        params = {
            "last_synchronized_at": data_source_vo.last_synchronized_at,
            "start": job_options.get("start"),
        }

        start, last_synchronized_at = self._get_start_last_synchronized_at(params)

        for secret_id in secret_ids:
            try:
                secret_data = self._get_secret_data(secret_id, domain_id)

                linked_accounts = self._get_linked_accounts_from_data_source_vo(
                    data_source_vo, options, secret_data, schema
                )

                (
                    single_tasks,
                    single_changed,
                    single_synced_accounts,
                ) = self.ds_plugin_mgr.get_tasks(
                    options,
                    secret_id,
                    secret_data,
                    start,
                    last_synchronized_at,
                    domain_id,
                    schema,
                    linked_accounts,
                )
                tasks.extend(single_tasks)
                changed.extend(single_changed)
                if single_synced_accounts:
                    synced_accounts.extend(
                        [
                            {"account_id": single_synced_account["account_id"]}
                            for single_synced_account in single_synced_accounts
                        ]
                    )

            except Exception as e:
                _LOGGER.error(f"[create_cost_job] get_tasks error: {e}", exc_info=True)

                if secret_type == "MANUAL":
                    raise ERROR_GET_JOB_TASKS(
                        secret_id=secret_id, data_source_id=data_source_id, reason=e
                    )

        for task in tasks:
            _LOGGER.debug(f'[sync] task options: {task["task_options"]}')
            _LOGGER.debug(f'[sync] task changed: {task.get("task_changed")}')
        _LOGGER.debug(f"[sync] changed: {changed}")

        # Add Job Options
        job_vo = self.job_mgr.create_job(
            resource_group,
            data_source_id,
            workspace_id,
            domain_id,
            job_options,
            len(tasks),
            changed,
            synced_accounts,
        )

        if self._check_duplicate_job(data_source_id, domain_id, job_vo):
            self.job_mgr.change_error_status(
                job_vo, ERROR_DUPLICATE_JOB(data_source_id=data_source_id)
            )
        else:
            if len(tasks) > 0:
                for task in tasks:
                    job_task_vo = None
                    task_options = task["task_options"]
                    task_changed = task.get("task_changed")
                    try:
                        job_task_vo = self.job_task_mgr.create_job_task(
                            job_vo.resource_group,
                            job_vo.job_id,
                            data_source_id,
                            job_vo.workspace_id,
                            domain_id,
                            task_options,
                            task_changed,
                        )
                        self.job_task_mgr.push_job_task(
                            {
                                "task_options": task_options,
                                "task_changed": task_changed,
                                "secret_id": task.get("secret_id"),
                                "secret_data": task.get("secret_data", {}),
                                "job_task_id": job_task_vo.job_task_id,
                                "domain_id": domain_id,
                            }
                        )
                    except Exception as e:
                        if job_task_vo:
                            self.job_task_mgr.change_error_status(
                                job_task_vo, e, secret_type
                            )
            else:
                job_vo = self.job_mgr.change_success_status(job_vo)
                self.data_source_mgr.update_data_source_by_vo(
                    {"last_synchronized_at": job_vo.created_at}, data_source_vo
                )

        return job_vo

    def _list_secret_ids_from_secret_type(
            self,
            data_source_vo: DataSource,
            secret_type: str,
            workspace_id: str,
            domain_id: str,
    ):
        secret_ids = []

        if secret_type == "MANUAL":
            secret_ids = [data_source_vo.plugin_info.secret_id]

        elif secret_type == "USE_SERVICE_ACCOUNT_SECRET":
            secret_filter = {}
            provider = data_source_vo.provider

            if data_source_vo.secret_filter:
                secret_filter = data_source_vo.secret_filter.to_dict()

            secret_ids = self._list_secret_ids_from_secret_filter(
                secret_filter, provider, workspace_id, domain_id
            )

        return secret_ids

    def _list_secret_ids_from_secret_filter(
            self, secret_filter, provider: str, workspace_id: str, domain_id: str
    ):
        secret_manager: SecretManager = self.locator.get_manager(SecretManager)

        _filter = self._set_secret_filter(
            secret_filter, provider, workspace_id, domain_id
        )
        query = {"filter": _filter} if _filter else {}
        response = secret_manager.list_secrets(query, domain_id)
        return [
            secret_info.get("secret_id") for secret_info in response.get("results", [])
        ]

    @staticmethod
    def _set_secret_filter(
            secret_filter, provider: str, workspace_id: str, domain_id: str
    ):
        _filter = [{"k": "domain_id", "v": domain_id, "o": "eq"}]

        if provider:
            _filter.append({"k": "provider", "v": provider, "o": "eq"})
        if workspace_id:
            _filter.append({"k": "workspace_id", "v": workspace_id, "o": "eq"})

        if secret_filter and secret_filter.get("state") == "ENABLED":
            if "secrets" in secret_filter and secret_filter["secrets"]:
                _filter.append(
                    {"k": "secret_id", "v": secret_filter["secrets"], "o": "in"}
                )
            if (
                    "service_accounts" in secret_filter
                    and secret_filter["service_accounts"]
            ):
                _filter.append(
                    {
                        "k": "service_account_id",
                        "v": secret_filter["service_accounts"],
                        "o": "in",
                    }
                )
            if "schemas" in secret_filter and secret_filter["schemas"]:
                _filter.append(
                    {"k": "schema_id", "v": secret_filter["schemas"], "o": "in"}
                )

        return _filter

    @staticmethod
    def _get_service_account_id_and_project_id(secret_id, domain_id):
        service_account_id = None
        project_id = None

        secret_mgr = SecretManager()

        if secret_id:
            _query = {"filter": [{"k": "secret_id", "v": secret_id, "o": "eq"}]}
            response = secret_mgr.list_secrets(_query, domain_id)
            results = response.get("results", [])
            if results:
                secret_info = results[0]
                service_account_id = secret_info.get("service_account_id")
                project_id = secret_info.get("project_id")

        return service_account_id, project_id

    @staticmethod
    def _append_tag_keys(tags_keys, cost_data):
        cost_tags = cost_data.get("tags") or {}

        for key in cost_tags.keys():
            if key not in tags_keys:
                tags_keys.append(key)
        return tags_keys

    @staticmethod
    def _append_additional_info_keys(
            additional_info_keys: list, cost_data: dict
    ) -> list:
        cost_additional_info = cost_data.get("additional_info") or {}

        for key in cost_additional_info.keys():
            if key not in additional_info_keys:
                additional_info_keys.append(key)
        return additional_info_keys

    @staticmethod
    def _append_data_keys(data_keys: list, cost_data: dict) -> list:
        cost_data_info = cost_data.get("data") or {}

        for key in cost_data_info.keys():
            if key not in data_keys:
                data_keys.append(key)
        return data_keys

    def _get_secret_data(self, secret_id: str, domain_id: str) -> dict:
        # todo: this method is internal method
        secret_mgr = SecretManager()
        if secret_id:
            secret_data = secret_mgr.get_secret_data(secret_id, domain_id)
        else:
            secret_data = {}

        return secret_data

    @staticmethod
    def _check_cost_data(cost_data: dict) -> None:
        if "billed_date" not in cost_data:
            _LOGGER.error(f"[_check_cost_data] cost_data: {cost_data}")
            raise ERROR_REQUIRED_PARAMETER(key="plugin_cost_data.billed_date")

    def _create_cost_data(self, cost_data, job_task_vo, cost_options):
        cost_data["cost"] = cost_data.get("cost", 0)
        cost_data["job_id"] = job_task_vo.job_id
        cost_data["job_task_id"] = job_task_vo.job_task_id
        cost_data["data_source_id"] = job_task_vo.data_source_id
        cost_data["domain_id"] = job_task_vo.domain_id
        cost_data["billed_date"] = cost_data["billed_date"]

        if "service_account_id" in cost_options:
            cost_data["service_account_id"] = cost_options["service_account_id"]

        if "project_id" in cost_options:
            cost_data["project_id"] = cost_options["project_id"]

        if job_task_vo.resource_group == "WORKSPACE":
            cost_data["workspace_id"] = job_task_vo.workspace_id

        self.cost_mgr.create_cost(cost_data, execute_rollback=False)

    def _is_job_failed(
            self,
            job_id: str,
            domain_id: str,
            workspace_id: str,
    ) -> bool:
        job_vo: Job = self.job_mgr.get_job(job_id, domain_id, workspace_id)

        if job_vo.status in ["CANCELED", "FAILURE"]:
            return True
        else:
            return False

    def _close_job(
            self,
            job_id: str,
            data_source_id: str,
            domain_id: str,
            workspace_id: str = None,
    ) -> None:
        job_vo: Job = self.job_mgr.get_job(job_id, domain_id, workspace_id)
        no_preload_cache = job_vo.options.get("no_preload_cache", False)

        if job_vo.remained_tasks == 0:
            if job_vo.status == "IN_PROGRESS":
                try:
                    for changed_vo in job_vo.changed:
                        self._delete_changed_cost_data(
                            job_vo,
                            changed_vo.start,
                            changed_vo.end,
                            changed_vo.filter,
                            domain_id,
                        )

                except Exception as e:
                    _LOGGER.error(
<<<<<<< HEAD
                        f"[_close_job] delete changed cost data error: {e}",
                        exc_info=True,
=======
                        f"[_close_job] delete changed cost data error: {e}", exc_info=True
>>>>>>> f0d97796
                    )
                    self._rollback_cost_data(job_vo)
                    self.job_mgr.change_error_status(
                        job_vo, f"delete changed cost data error: {e}"
                    )
                    raise e

                try:
                    self._delete_old_cost_data(data_source_id, domain_id)
                except Exception as e:
                    _LOGGER.error(
                        f"[_close_job] delete old cost data error: {e}", exc_info=True
                    )
                    self.job_mgr.change_error_status(
                        job_vo, f"delete old cost data error: {e}"
                    )
                    raise e

                try:
                    self.cost_mgr.remove_stat_cache(domain_id, data_source_id)

                    if not no_preload_cache:
                        self.job_mgr.preload_cost_stat_queries(
                            domain_id, data_source_id
                        )

                    self._update_last_sync_time(job_vo)
                    self._update_data_source_is_synced(job_vo)
                    self.job_mgr.change_success_status(job_vo)

                except Exception as e:
                    _LOGGER.error(
                        f"[_close_job] cache and budget update error: {e}",
                        exc_info=True,
                    )
                    self.job_mgr.change_error_status(
                        job_vo, f"cache and budget update error: {e}"
                    )
                    raise e

            elif job_vo.status == "ERROR":
                self._rollback_cost_data(job_vo)
                self.job_mgr.update_job_by_vo(
                    {"finished_at": datetime.utcnow()}, job_vo
                )

            elif job_vo.status == "CANCELED":
                self._rollback_cost_data(job_vo)

    def _update_keys(
            self,
            data_source_vo: DataSource,
            tag_keys: list,
            additional_info_keys: list,
            data_keys: list,
    ) -> None:
        self.data_source_mgr.update_data_source_by_vo(
            {
                "cost_tag_keys": tag_keys,
                "cost_additional_info_keys": additional_info_keys,
                "cost_data_keys": data_keys,
            },
            data_source_vo,
        )

    def _rollback_cost_data(self, job_vo: Job):
        cost_vos = self.cost_mgr.filter_costs(
            data_source_id=job_vo.data_source_id,
            domain_id=job_vo.domain_id,
            job_id=job_vo.job_id,
        )

        _LOGGER.debug(
            f"[_close_job] delete cost data created by job: {job_vo.job_id} (count = {cost_vos.count()})"
        )
        cost_vos.delete()

        monthly_cost_vos = self.cost_mgr.filter_monthly_costs(
            data_source_id=job_vo.data_source_id,
            domain_id=job_vo.domain_id,
            job_id=job_vo.job_id,
        )

        _LOGGER.debug(
            f"[_close_job] delete monthly cost data created by job: {job_vo.job_id} (count = {cost_vos.count()})"
        )
        monthly_cost_vos.delete()

    def _update_last_sync_time(self, job_vo: Job):
        self.data_source_mgr = DataSourceManager()
        data_source_vo = self.data_source_mgr.get_data_source(
            job_vo.data_source_id, job_vo.domain_id
        )
        self.data_source_mgr.update_data_source_by_vo(
            {"last_synchronized_at": job_vo.created_at}, data_source_vo
        )

    def _delete_old_cost_data(self, data_source_id: str, domain_id: str):
        now = datetime.utcnow().date()
        old_billed_month = (now - relativedelta(months=12)).strftime("%Y-%m")
        old_billed_year = (now - relativedelta(months=36)).strftime("%Y")

        cost_delete_query = {
            "filter": [
                {"k": "domain_id", "v": domain_id, "o": "eq"},
                {"k": "data_source_id", "v": data_source_id, "o": "eq"},
                {"k": "billed_month", "v": old_billed_month, "o": "lt"},
            ],
            "hint": "COMPOUND_INDEX_FOR_SYNC_JOB_2",
        }

        cost_vos, total_count = self.cost_mgr.list_costs(
            cost_delete_query, domain_id, data_source_id
        )
        _LOGGER.debug(f"[_delete_old_cost_data] delete costs (count = {total_count})")
        cost_vos.delete()

        monthly_cost_delete_query = {
            "filter": [
                {"k": "domain_id", "v": domain_id, "o": "eq"},
                {"k": "data_source_id", "v": data_source_id, "o": "eq"},
                {"k": "billed_year", "v": old_billed_year, "o": "lt"},
            ],
            "hint": "COMPOUND_INDEX_FOR_SEARCH_BY_YEARLY",
        }

        monthly_cost_vos, total_count = self.cost_mgr.list_monthly_costs(
            monthly_cost_delete_query, domain_id
        )
        _LOGGER.debug(
            f"[_delete_old_cost_data] delete monthly costs (count = {total_count})"
        )
        monthly_cost_vos.delete()

    def _distinct_job_id(
            self, data_source_id: str, domain_id: str, start: str, end: str = None
    ) -> list:
        query = {
            "distinct": "job_id",
            "filter": [
                {"k": "data_source_id", "v": data_source_id, "o": "eq"},
                {"k": "domain_id", "v": domain_id, "o": "eq"},
                {"k": "billed_month", "v": start, "o": "gte"},
            ],
            "target": "PRIMARY",  # Execute a query to primary DB
        }

        if end:
            query["filter"].append({"k": "billed_month", "v": end, "o": "lte"})

        _LOGGER.debug(f"[_distinct_job_id] query: {query}")
        response = self.cost_mgr.stat_costs(query, domain_id)
        values = response.get("results", [])

        _LOGGER.debug(f"[_distinct_job_id] job_ids: {values}")

        return values

    def _distinct_job_task_id(
<<<<<<< HEAD
            self,
            job_id: str,
            data_source_id: str,
            domain_id: str,
            start: str,
            end: str = None,
=======
        self,
        job_id: str,
        data_source_id: str,
        domain_id: str,
        start: str,
        end: str = None,
>>>>>>> f0d97796
    ) -> list:
        query = {
            "distinct": "job_task_id",
            "filter": [
                {"k": "domain_id", "v": domain_id, "o": "eq"},
                {"k": "data_source_id", "v": data_source_id, "o": "eq"},
                {"k": "job_id", "v": job_id, "o": "not"},
                {"k": "billed_month", "v": start, "o": "gte"},
            ],
            "target": "PRIMARY",  # Execute a query to primary DB
        }

        if end:
            query["filter"].append({"k": "billed_month", "v": end, "o": "lte"})

        _LOGGER.debug(f"[_distinct_job_id] query: {query}")
        response = self.cost_mgr.stat_costs(query, domain_id)
        values = response.get("results", [])

        _LOGGER.debug(f"[_distinct_job_id] job_ids: {values}")

        return values

    def _delete_changed_cost_data(
            self, job_vo: Job, start, end, change_filter, domain_id
    ):
        job_ids = self._distinct_job_id(job_vo.data_source_id, domain_id, start, end)

        for job_id in job_ids:
            if job_vo.job_id == job_id:
                continue

            query = {
                "filter": [
                    {"k": "domain_id", "v": job_vo.domain_id, "o": "eq"},
                    {"k": "data_source_id", "v": job_vo.data_source_id, "o": "eq"},
                    {"k": "billed_month", "v": start, "o": "gte"},
                    {"k": "job_id", "v": job_id, "o": "eq"},
                ],
                "hint": "COMPOUND_INDEX_FOR_SYNC_JOB_2",
                "include_count": False,
            }

            if end:
                query["filter"].append({"k": "billed_month", "v": end, "o": "lte"})

            for key, value in change_filter.items():
                query["filter"].append({"k": key, "v": value, "o": "eq"})

            _LOGGER.debug(f"[_delete_changed_cost_data] query: {query}")

            cost_vos, total_count = self.cost_mgr.list_costs(
                copy.deepcopy(query), domain_id, job_vo.data_source_id
            )
            cost_vos.delete()
            _LOGGER.debug(
                f"[_delete_changed_cost_data] delete costs (count = {total_count})"
            )

            query["hint"] = "COMPOUND_INDEX_FOR_SYNC_JOB"
            monthly_cost_vos, total_count = self.cost_mgr.list_monthly_costs(
                copy.deepcopy(query), domain_id
            )
            monthly_cost_vos.delete()
            _LOGGER.debug(
                f"[_delete_changed_cost_data] delete monthly costs (count = {total_count})"
            )

    def _delete_changed_cost_data_with_job_task(
<<<<<<< HEAD
            self, job_task_vo: JobTask, domain_id: str
=======
        self, job_task_vo: JobTask, domain_id: str
>>>>>>> f0d97796
    ) -> None:
        changed = job_task_vo.changed

        start = changed.start
        end = changed.end
        change_filter = changed.filter

        job_task_ids = self._distinct_job_task_id(
            job_task_vo.job_id, job_task_vo.data_source_id, domain_id, start, end
        )

        for job_task_id in job_task_ids:
            if job_task_vo.job_task_id == job_task_id:
                continue

            query = {
                "filter": [
                    {"k": "domain_id", "v": job_task_vo.domain_id, "o": "eq"},
                    {"k": "data_source_id", "v": job_task_vo.data_source_id, "o": "eq"},
                    {"k": "job_id", "v": job_task_vo.job_id, "o": "not"},
                    {"k": "billed_month", "v": start, "o": "gte"},
                    {"k": "job_task_id", "v": job_task_id, "o": "eq"},
                ],
                "hint": "COMPOUND_INDEX_FOR_SYNC_JOB_2",
<<<<<<< HEAD
                "include_count": False,
=======
>>>>>>> f0d97796
            }

            if end:
                query["filter"].append({"k": "billed_month", "v": end, "o": "lte"})

            for key, value in change_filter.items():
                query["filter"].append({"k": key, "v": value, "o": "eq"})

            _LOGGER.debug(f"[_delete_changed_cost_data_with_job_task] query: {query}")

            cost_vos, total_count = self.cost_mgr.list_costs(
                copy.deepcopy(query), domain_id, job_task_vo.data_source_id
            )
            cost_vos.delete()
            _LOGGER.debug(
                f"[_delete_changed_cost_data_with_job_task] delete costs (count = {total_count})"
            )

            query["hint"] = "COMPOUND_INDEX_FOR_SYNC_JOB"
            monthly_cost_vos, total_count = self.cost_mgr.list_monthly_costs(
                copy.deepcopy(query), domain_id
            )
            monthly_cost_vos.delete()
            _LOGGER.debug(
                f"[_delete_changed_cost_data_with_job_task] delete monthly costs (count = {total_count})"
            )

    def _aggregate_cost_data(
            self, job_vo: Job, data_keys: list, additional_info_keys: list, tag_keys: list
    ):
        data_source_id = job_vo.data_source_id
        domain_id = job_vo.domain_id
        job_id = job_vo.job_id
        job_task_ids = self._get_job_task_ids(job_id, domain_id)

        for job_task_id in job_task_ids:
            self._aggregate_cost_data_with_job_task_id(
                data_source_id,
                domain_id,
                job_id,
                job_task_id,
                data_keys,
                additional_info_keys,
                tag_keys,
            )

    def _aggregate_cost_data_with_job_task_id(
            self,
            data_source_id: str,
            domain_id: str,
            job_id: str,
            job_task_id,
            data_keys: list,
            additional_info_keys: list,
            tag_keys: list,
    ) -> None:
        for billed_month in self._distinct_billed_month(
                domain_id, data_source_id, job_id, job_task_id
        ):
            self._aggregate_monthly_cost_data(
                data_source_id,
                domain_id,
                job_id,
                job_task_id,
                billed_month,
                data_keys,
                additional_info_keys,
                tag_keys,
            )

    def _distinct_billed_month(
            self, domain_id: str, data_source_id: str, job_id: str, job_task_id: str
    ) -> list:
        query = {
            "distinct": "billed_month",
            "filter": [
                {"k": "data_source_id", "v": data_source_id, "o": "eq"},
                {"k": "domain_id", "v": domain_id, "o": "eq"},
                {"k": "job_id", "v": job_id, "o": "eq"},
                {"k": "job_task_id", "v": job_task_id, "o": "eq"},
            ],
            "target": "PRIMARY",  # Execute a query to primary DB
        }
        _LOGGER.debug(f"[_distinct_cost_data] query: {query}")
        response = self.cost_mgr.stat_costs(query, domain_id)
        values = response.get("results", [])

        _LOGGER.debug(f"[_distinct_cost_data] billed_month: {values}")

        return values

    def _aggregate_monthly_cost_data(
            self,
            data_source_id: str,
            domain_id: str,
            job_id: str,
            job_task_id: str,
            billed_month: str,
            data_keys: list,
            additional_info_keys: list,
            tag_keys: list,
    ) -> None:
        query = {
            "group_by": [
                "usage_unit",
                "provider",
                "region_code",
                "region_key",
                "product",
                "usage_type",
                "resource",
                # "tags",
                # "additional_info",
                "service_account_id",
                "project_id",
                "workspace_id",
                "billed_year",
            ],
            "fields": {
                "cost": {"key": "cost", "operator": "sum"},
                "usage_quantity": {"key": "usage_quantity", "operator": "sum"},
            },
            "filter": [
                {"k": "domain_id", "v": domain_id, "o": "eq"},
                {"k": "data_source_id", "v": data_source_id, "o": "eq"},
                {"k": "job_id", "v": job_id, "o": "eq"},
                {"k": "job_task_id", "v": job_task_id, "o": "eq"},
                {"k": "billed_month", "v": billed_month, "o": "eq"},
            ],
            "allow_disk_use": True,  # Allow disk use for large data
            "return_type": "cursor",  # Return type is cursor
        }

        for info_key in additional_info_keys:
            query["group_by"].append(
                {
                    "key": f"additional_info.{info_key}",
                    "name": f"additional_info_{info_key}",
                }
            )

        for tag_key in tag_keys:
            query["group_by"].append(
                {"key": f"tags.{tag_key}", "name": f"tags_{tag_key}"}
            )

        for data_key in data_keys:
            query["fields"].update(
                {f"data_{data_key}": {"key": f"data.{data_key}", "operator": "sum"}}
            )

        cursor = self.cost_mgr.analyze_costs(query, domain_id, target="PRIMARY")

        row_count = 0
        for row in cursor:
            aggregated_cost_data = copy.deepcopy(row)
            aggregated_cost_data["additional_info"] = {}
            aggregated_cost_data["tags"] = {}

            for key, value in row.get("_id", {}).items():
                if key.startswith("additional_info_"):
                    aggregated_cost_data["additional_info"][
                        key.replace("additional_info_", "")
                    ] = value
                elif key.startswith("tags_"):
                    aggregated_cost_data["tags"][key.replace("tags_", "")] = value
                else:
                    aggregated_cost_data[key] = value

            aggregated_cost_data["data_source_id"] = data_source_id
            aggregated_cost_data["billed_month"] = billed_month
            aggregated_cost_data["job_id"] = job_id
            aggregated_cost_data["job_task_id"] = job_task_id
            aggregated_cost_data["domain_id"] = domain_id
            aggregated_cost_data["data"] = {}

            for data_key in data_keys:
                aggregated_cost_data["data"][data_key] = aggregated_cost_data.get(
                    f"data_{data_key}", 0
                )

            self.cost_mgr.create_monthly_cost(aggregated_cost_data)
            row_count += 1

        _LOGGER.debug(
            f"[_aggregate_monthly_cost_data] create monthly costs ({billed_month}): {job_id}, {job_task_id} (count = {row_count})"
        )

    def _get_all_data_sources(self):
        query = {
            "filter": [
                {"k": "data_source_type", "v": "EXTERNAL", "o": "eq"},
                {"k": "schedule.state", "v": "ENABLED", "o": "eq"},
            ]
        }

        return self.data_source_mgr.list_data_sources(query)

    def _check_duplicate_job(
            self, data_source_id: str, domain_id: str, this_job_vo: Job
    ):
        query = {
            "filter": [
                {"k": "data_source_id", "v": data_source_id, "o": "eq"},
                {"k": "workspace_id", "v": this_job_vo.workspace_id, "o": "eq"},
                {"k": "domain_id", "v": domain_id, "o": "eq"},
                {"k": "status", "v": "IN_PROGRESS", "o": "eq"},
                {"k": "job_id", "v": this_job_vo.job_id, "o": "not"},
            ]
        }

        job_vos, total_count = self.job_mgr.list_jobs(query)

        duplicate_job_time = datetime.utcnow() - timedelta(minutes=10)

        for job_vo in job_vos:
            if job_vo.created_at >= duplicate_job_time:
                return True
            elif job_vo.options.get("sync_mode") == "MANUAL":
                manual_duplicate_job_time = datetime.utcnow() - timedelta(hours=24)
                if job_vo.updated_at < manual_duplicate_job_time:
                    return True
            else:
                self.job_mgr.change_canceled_status(job_vo)

        return False

    def _get_job_task_ids(self, job_id, domain_id):
        job_task_ids = []
        job_task_vos = self.job_task_mgr.filter_job_tasks(
            job_id=job_id, domain_id=domain_id
        )

        for job_task_vo in job_task_vos:
            job_task_ids.append(job_task_vo.job_task_id)

        return job_task_ids

    def _get_data_source_account_map(
            self,
            data_source_id: str,
            domain_id: str,
            workspace_id: str,
            resource_group: str,
    ) -> Dict[str, DataSourceAccount]:
        data_source_account_map = {}
        conditions = {
            "data_source_id": data_source_id,
            "domain_id": domain_id,
        }
        if resource_group == "WORKSPACE":
            conditions["workspace_id"] = workspace_id

        data_source_account_vos = (
            self.data_source_account_mgr.filter_data_source_accounts(**conditions)
        )

        for data_source_account_vo in data_source_account_vos:
            data_source_account_map[data_source_account_vo.account_id] = (
                data_source_account_vo
            )

        return data_source_account_map

    def _get_linked_accounts_from_data_source_vo(
            self,
            data_source_vo: DataSource,
            options: dict,
            secret_data: dict,
            schema: dict = None,
    ) -> list:
        linked_accounts = []

        use_account_routing = self._check_use_account_routing(data_source_vo)
        if not use_account_routing:
            return linked_accounts

        data_source_svc = self.locator.get_service("DataSourceService")

        data_source_id = data_source_vo.data_source_id
        domain_id = data_source_vo.domain_id

        accounts_info = self.ds_plugin_mgr.get_linked_accounts(
            options, secret_data, domain_id, schema
        )

        # Create data source account
        data_source_svc.create_data_source_account_with_data_source_vo(
            accounts_info, data_source_vo
        )

        # Connect data source account by metadata account connect polices
        data_source_account_vos = (
            self.data_source_account_mgr.filter_data_source_accounts(
                data_source_id=data_source_id, domain_id=domain_id
            )
        )
        for data_source_account_vo in data_source_account_vos:
            if not data_source_account_vo.workspace_id:
                data_source_account_vo = (
                    self.data_source_account_mgr.connect_account_by_data_source_vo(
                        data_source_account_vo, data_source_vo
                    )
                )

            linked_accounts.append(
                {
                    "data_source_id": data_source_account_vo.data_source_id,
                    "account_id": data_source_account_vo.account_id,
                    "name": data_source_account_vo.name,
                    "is_sync": data_source_account_vo.is_sync,
                    "v_workspace_id": data_source_account_vo.v_workspace_id,
                }
            )

        # Update data_source_account and connected_workspace count related to data_source
        self.data_source_mgr.update_data_source_account_and_connected_workspace_count_by_vo(
            data_source_vo
        )

        _LOGGER.debug(
            f"[_get_linked_accounts_from_data_source_vo] linked_accounts total count: {len(linked_accounts)} / {data_source_id}"
        )
        return linked_accounts

    def _update_data_source_is_synced(self, job_vo: Job) -> None:
        domain_id = job_vo.domain_id
        data_source_id = job_vo.data_source_id
        synced_accounts = job_vo.synced_accounts or []
        synced_account_ids = []

        for synced_account_vo in synced_accounts:
            data_source_account_vos = (
                self.data_source_account_mgr.filter_data_source_accounts(
                    data_source_id=data_source_id,
                    account_id=synced_account_vo.account_id,
                    domain_id=domain_id,
                )
            )

            if data_source_account_vos:
                self.data_source_account_mgr.update_data_source_account_by_vo(
                    {"is_sync": True},
                    data_source_account_vos[0],
                )
            synced_account_ids.append(synced_account_vo.account_id)
        _LOGGER.debug(
            f"[_update_data_source_account_sync_status] synced_account_ids: {synced_account_ids} / {data_source_id} {domain_id}"
        )

    @staticmethod
    def _get_start_last_synchronized_at(params):
        start = params.get("start")
        last_synchronized_at = utils.datetime_to_iso8601(
            params.get("last_synchronized_at")
        )
        return start, last_synchronized_at

    @staticmethod
    def _check_use_account_routing(data_source_vo: DataSource) -> bool:
        plugin_info = data_source_vo.plugin_info.to_dict() or {}
        metadata = plugin_info.get("metadata", {})

        if metadata.get("use_account_routing", False):
            return True

        return False<|MERGE_RESOLUTION|>--- conflicted
+++ resolved
@@ -212,19 +212,11 @@
         """
         params_dict = params.dict(exclude_unset=True)
 
-<<<<<<< HEAD
         task_options = params_dict["task_options"]
         task_changed = params.get("task_changed")
         job_task_id = params_dict["job_task_id"]
         secret_id = params_dict["secret_id"]
         domain_id = params_dict["domain_id"]
-=======
-        task_options = params["task_options"]
-        task_changed = params.get("task_changed")
-        job_task_id = params["job_task_id"]
-        secret_id = params["secret_id"]
-        domain_id = params["domain_id"]
->>>>>>> f0d97796
         cost_data_options = {}
 
         job_task_vo: JobTask = self.job_task_mgr.get_job_task(job_task_id, domain_id)
@@ -485,11 +477,11 @@
         return job_vo
 
     def _list_secret_ids_from_secret_type(
-            self,
-            data_source_vo: DataSource,
-            secret_type: str,
-            workspace_id: str,
-            domain_id: str,
+        self,
+        data_source_vo: DataSource,
+        secret_type: str,
+        workspace_id: str,
+        domain_id: str,
     ):
         secret_ids = []
 
@@ -653,11 +645,11 @@
             return False
 
     def _close_job(
-            self,
-            job_id: str,
-            data_source_id: str,
-            domain_id: str,
-            workspace_id: str = None,
+        self,
+        job_id: str,
+        data_source_id: str,
+        domain_id: str,
+        workspace_id: str = None,
     ) -> None:
         job_vo: Job = self.job_mgr.get_job(job_id, domain_id, workspace_id)
         no_preload_cache = job_vo.options.get("no_preload_cache", False)
@@ -676,12 +668,8 @@
 
                 except Exception as e:
                     _LOGGER.error(
-<<<<<<< HEAD
                         f"[_close_job] delete changed cost data error: {e}",
                         exc_info=True,
-=======
-                        f"[_close_job] delete changed cost data error: {e}", exc_info=True
->>>>>>> f0d97796
                     )
                     self._rollback_cost_data(job_vo)
                     self.job_mgr.change_error_status(
@@ -732,11 +720,11 @@
                 self._rollback_cost_data(job_vo)
 
     def _update_keys(
-            self,
-            data_source_vo: DataSource,
-            tag_keys: list,
-            additional_info_keys: list,
-            data_keys: list,
+        self,
+        data_source_vo: DataSource,
+        tag_keys: list,
+        additional_info_keys: list,
+        data_keys: list,
     ) -> None:
         self.data_source_mgr.update_data_source_by_vo(
             {
@@ -841,21 +829,12 @@
         return values
 
     def _distinct_job_task_id(
-<<<<<<< HEAD
-            self,
-            job_id: str,
-            data_source_id: str,
-            domain_id: str,
-            start: str,
-            end: str = None,
-=======
         self,
         job_id: str,
         data_source_id: str,
         domain_id: str,
         start: str,
         end: str = None,
->>>>>>> f0d97796
     ) -> list:
         query = {
             "distinct": "job_task_id",
@@ -880,7 +859,7 @@
         return values
 
     def _delete_changed_cost_data(
-            self, job_vo: Job, start, end, change_filter, domain_id
+        self, job_vo: Job, start, end, change_filter, domain_id
     ):
         job_ids = self._distinct_job_id(job_vo.data_source_id, domain_id, start, end)
 
@@ -925,11 +904,7 @@
             )
 
     def _delete_changed_cost_data_with_job_task(
-<<<<<<< HEAD
-            self, job_task_vo: JobTask, domain_id: str
-=======
         self, job_task_vo: JobTask, domain_id: str
->>>>>>> f0d97796
     ) -> None:
         changed = job_task_vo.changed
 
@@ -954,10 +929,6 @@
                     {"k": "job_task_id", "v": job_task_id, "o": "eq"},
                 ],
                 "hint": "COMPOUND_INDEX_FOR_SYNC_JOB_2",
-<<<<<<< HEAD
-                "include_count": False,
-=======
->>>>>>> f0d97796
             }
 
             if end:
@@ -986,7 +957,7 @@
             )
 
     def _aggregate_cost_data(
-            self, job_vo: Job, data_keys: list, additional_info_keys: list, tag_keys: list
+        self, job_vo: Job, data_keys: list, additional_info_keys: list, tag_keys: list
     ):
         data_source_id = job_vo.data_source_id
         domain_id = job_vo.domain_id
@@ -1015,7 +986,7 @@
             tag_keys: list,
     ) -> None:
         for billed_month in self._distinct_billed_month(
-                domain_id, data_source_id, job_id, job_task_id
+            domain_id, data_source_id, job_id, job_task_id
         ):
             self._aggregate_monthly_cost_data(
                 data_source_id,
@@ -1029,7 +1000,7 @@
             )
 
     def _distinct_billed_month(
-            self, domain_id: str, data_source_id: str, job_id: str, job_task_id: str
+        self, domain_id: str, data_source_id: str, job_id: str, job_task_id: str
     ) -> list:
         query = {
             "distinct": "billed_month",
@@ -1050,15 +1021,15 @@
         return values
 
     def _aggregate_monthly_cost_data(
-            self,
-            data_source_id: str,
-            domain_id: str,
-            job_id: str,
-            job_task_id: str,
-            billed_month: str,
-            data_keys: list,
-            additional_info_keys: list,
-            tag_keys: list,
+        self,
+        data_source_id: str,
+        domain_id: str,
+        job_id: str,
+        job_task_id: str,
+        billed_month: str,
+        data_keys: list,
+        additional_info_keys: list,
+        tag_keys: list,
     ) -> None:
         query = {
             "group_by": [
@@ -1157,7 +1128,7 @@
         return self.data_source_mgr.list_data_sources(query)
 
     def _check_duplicate_job(
-            self, data_source_id: str, domain_id: str, this_job_vo: Job
+        self, data_source_id: str, domain_id: str, this_job_vo: Job
     ):
         query = {
             "filter": [
@@ -1197,11 +1168,11 @@
         return job_task_ids
 
     def _get_data_source_account_map(
-            self,
-            data_source_id: str,
-            domain_id: str,
-            workspace_id: str,
-            resource_group: str,
+        self,
+        data_source_id: str,
+        domain_id: str,
+        workspace_id: str,
+        resource_group: str,
     ) -> Dict[str, DataSourceAccount]:
         data_source_account_map = {}
         conditions = {
@@ -1223,11 +1194,11 @@
         return data_source_account_map
 
     def _get_linked_accounts_from_data_source_vo(
-            self,
-            data_source_vo: DataSource,
-            options: dict,
-            secret_data: dict,
-            schema: dict = None,
+        self,
+        data_source_vo: DataSource,
+        options: dict,
+        secret_data: dict,
+        schema: dict = None,
     ) -> list:
         linked_accounts = []
 
