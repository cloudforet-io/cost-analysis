--- conflicted
+++ resolved
@@ -360,10 +360,6 @@
             query["filter"].append(
                 {"k": "schedule.state", "v": data_source_state, "o": "eq"}
             )
-<<<<<<< HEAD
-
-=======
->>>>>>> f0d97796
         _LOGGER.debug(f"[get_data_source_currency_map] query: {query}")
 
         data_source_vos, total_count = data_source_mgr.list_data_sources(query)
