--- conflicted
+++ resolved
@@ -391,21 +391,6 @@
         )
 
     def _aggregate_monthly_cost_report(
-<<<<<<< HEAD
-            self,
-            domain_id: str,
-            cost_report_config_id: str,
-            workspace_name_map: dict,
-            workspace_ids: list,
-            data_source_currency_map: dict,
-            data_source_ids: list,
-            report_month: str,
-            report_issue_day: int,
-            currency: str,
-            issue_day: int,
-            status: str,
-            issue_month: str = None,
-=======
         self,
         domain_id: str,
         cost_report_config_id: str,
@@ -419,7 +404,6 @@
         issue_day: int,
         status: str,
         issue_month: str = None,
->>>>>>> f34e222e
     ) -> None:
         report_year = report_month.split("-")[0]
         issue_date = f"{issue_month}-{str(issue_day).zfill(2)}"
@@ -818,18 +802,10 @@
 
     @staticmethod
     def get_issue_day(
-<<<<<<< HEAD
-            is_last_day: bool, issue_day: int = None, current_date: datetime = None
-    ) -> int:
-        if not current_date:
-            current_date = datetime.now(timezone.utc)
-=======
         is_last_day: bool, issue_day: int = None, current_date: datetime = None
     ) -> int:
         if not current_date:
             current_date = datetime.now(timezone.utc)
-
->>>>>>> f34e222e
         current_year = current_date.year
         current_month = current_date.month
 
