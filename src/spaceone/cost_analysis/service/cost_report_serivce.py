--- conflicted
+++ resolved
@@ -10,14 +10,10 @@
 from spaceone.core import config
 from spaceone.core.service import *
 
-<<<<<<< HEAD
-from spaceone.cost_analysis.manager.data_source_account_manager import DataSourceAccountManager
-=======
 from spaceone.cost_analysis.manager import DataSourceAccountManager
 from spaceone.cost_analysis.manager.cost_report.cost_report_format_generator import (
     CostReportFormatGenerator,
 )
->>>>>>> ff477267
 from spaceone.cost_analysis.model.cost_report.database import CostReport
 from spaceone.cost_analysis.model.cost_report.response import CostReportLinkResponse
 from spaceone.cost_analysis.model.cost_report_config.database import CostReportConfig
@@ -26,14 +22,6 @@
 from spaceone.cost_analysis.manager.cost_report_config_manager import CostReportConfigManager
 from spaceone.cost_analysis.manager.cost_manager import CostManager
 from spaceone.cost_analysis.manager.cost_report_manager import CostReportManager
-<<<<<<< HEAD
-from spaceone.cost_analysis.manager.cost_report_data_manager import CostReportDataManager
-from spaceone.cost_analysis.manager.currency_manager import CurrencyManager
-from spaceone.cost_analysis.manager.data_source_manager import DataSourceManager
-from spaceone.cost_analysis.manager.email_manager import EmailManager
-from spaceone.cost_analysis.manager.identity_manager import IdentityManager
-from spaceone.cost_analysis.service.cost_report_data_service import CostReportDataService
-=======
 from spaceone.cost_analysis.manager.cost_report_data_manager import (
     CostReportDataManager,
 )
@@ -47,7 +35,6 @@
 from spaceone.cost_analysis.manager.cost_report.adjustment_policy_applier import (
     AdjustmentPolicyApplier,
 )
->>>>>>> ff477267
 
 _LOGGER = logging.getLogger(__name__)
 
@@ -366,31 +353,9 @@
                 domain_id,
                 issue_date,
             )
-<<<<<<< HEAD
-            aggregated_cost_report["bank_name"] = "Yahoo! Finance"  # todo : replace
-            aggregated_cost_report["cost_report_config_id"] = cost_report_config_id
-            aggregated_cost_report["domain_id"] = domain_id
-
-        aggregated_cost_report_results = self._aggregate_result_by_currency(results)
-
-        cost_report_data_svc = CostReportDataService()
-        cost_report_data_svc.currency_map = self.currency_map
-        cost_report_data_svc.currency_date = self.currency_date
-
-        start_cost_report_number = self.get_start_cost_report_number(
-            domain_id, issue_date
-        )
-
-        for cost_report_idx, aggregated_cost_report in enumerate(
-                aggregated_cost_report_results, start=start_cost_report_number
-        ):
-            aggregated_cost_report["report_number"] = self.generate_report_number(
-                report_month, report_issue_day, cost_report_idx
-=======
         elif self.is_within_adjustment_period:
             _LOGGER.debug(
                 f"[create_cost_report] adjustment-only mode for {report_month}"
->>>>>>> ff477267
             )
             success_reports_vo = self.cost_report_mgr.list_success_reports(
                 cost_report_config_id, report_month, domain_id
@@ -505,11 +470,6 @@
     def get_email_verified_workspace_owner_users(
         domain_id: str, workspace_id: str, role_types: list = None
     ) -> list:
-<<<<<<< HEAD
-        identity_mgr = IdentityManager()
-
-=======
->>>>>>> ff477267
         if "WORKSPACE_OWNER" not in role_types:
             return []
 
@@ -534,17 +494,13 @@
         self, domain_id: str, issue_date: str = None
     ) -> int:
         return (
-                self.cost_report_mgr.filter_cost_reports(
-                    domain_id=domain_id, issue_date=issue_date
-                ).count()
-                + 1
+            self.cost_report_mgr.filter_cost_reports(
+                domain_id=domain_id, issue_date=issue_date
+            ).count()
+            + 1
         )
 
     def _get_workspace_name_map(self, domain_id: str) -> Tuple[dict, list]:
-<<<<<<< HEAD
-        identity_mgr = IdentityManager()
-=======
->>>>>>> ff477267
         workspace_name_map = {}
         workspaces = self.identity_mgr.list_workspaces(
             {"query": {"filter": [{"k": "state", "v": "ENABLED", "o": "eq"}]}},
@@ -566,23 +522,11 @@
 
         return f"{console_domain}/cost-report-detail?sso_access_token={token}&cost_report_id={cost_report_id}&language={language}"
 
-<<<<<<< HEAD
-    @staticmethod
-    def _get_domain_name(domain_id: str) -> str:
-        identity_mgr = IdentityManager()
-        domain_name = identity_mgr.get_domain_name(domain_id)
-        return domain_name
-
-    @staticmethod
-    def _get_temporary_sso_access_token(domain_id: str, workspace_id: str) -> str:
-        identity_mgr = IdentityManager()
-=======
     def _get_domain_name(self, domain_id: str) -> str:
         domain_name = self.identity_mgr.get_domain_name(domain_id)
         return domain_name
 
     def _get_temporary_sso_access_token(self, domain_id: str, workspace_id: str) -> str:
->>>>>>> ff477267
         system_token = config.get_global("TOKEN")
         timeout = config.get_global("COST_REPORT_TOKEN_TIMEOUT", 259200)
         permissions = config.get_global(
@@ -605,67 +549,7 @@
             "timeout": timeout,
             "permissions": permissions,
         }
-<<<<<<< HEAD
-        return identity_mgr.grant_token(params)
-
-    def _get_virtual_workspace_ids_and_map(
-            self, domain_id: str, workspace_ids: list
-    ) -> Tuple[list, dict]:
-        v_workspace_ids = []
-        v_workspace_id_map = {}
-
-        query = {
-            "filter": [
-                {"k": "domain_id", "v": domain_id, "o": "eq"},
-                {"k": "workspace_id", "v": workspace_ids, "o": "in"},
-            ]
-        }
-        ds_account_vos, _ = self.ds_account_mgr.list_data_source_accounts(query)
-
-        for ds_account_vo in ds_account_vos:
-            v_workspace_ids.append(ds_account_vo.v_workspace_id)
-            if not v_workspace_id_map.get(ds_account_vo.v_workspace_id):
-                v_workspace_id_map[ds_account_vo.v_workspace_id] = (
-                    ds_account_vo.workspace_id
-                )
-
-        return v_workspace_ids, v_workspace_id_map
-
-    def _get_data_source_currency_map(
-        self, domain_id: str, workspace_ids: list, data_source_filter: dict
-    ) -> Tuple[dict, list]:
-        data_source_currency_map = {}
-        data_source_mgr = DataSourceManager()
-
-        query = {
-            "filter": [
-                {"k": "domain_id", "v": domain_id, "o": "eq"},
-                {"k": "workspace_id", "v": workspace_ids + ["*"], "o": "in"},
-            ]
-        }
-        if data_sources := data_source_filter.get("data_sources"):
-            query["filter"].append(
-                {"k": "data_source_id", "v": data_sources, "o": "in"}
-            )
-
-        if data_source_state := data_source_filter.get("state", "ENABLED"):
-            query["filter"].append(
-                {"k": "schedule.state", "v": data_source_state, "o": "eq"}
-            )
-
-        _LOGGER.debug(f"[get_data_source_currency_map] query: {query}")
-
-        data_source_vos, total_count = data_source_mgr.list_data_sources(query)
-        data_source_ids = []
-        for data_source_vo in data_source_vos:
-            currency = self._get_currency_from_plugin_info(data_source_vo.plugin_info)
-            data_source_currency_map[data_source_vo.data_source_id] = currency
-            data_source_ids.append(data_source_vo.data_source_id)
-
-        return data_source_currency_map, data_source_ids
-=======
         return self.identity_mgr.grant_token(params)
->>>>>>> ff477267
 
     def _get_is_create_report_and_report_month(
         self,
@@ -693,23 +577,14 @@
         report_month = report_date.strftime("%Y-%m")
 
         if (
-                current_date > report_date
-                and retry_date <= issue_date.replace(day=issue_day) <= current_date
+            current_date > report_date
+            and retry_date <= issue_date.replace(day=issue_day) <= current_date
         ):
             is_create_report = True
 
-<<<<<<< HEAD
-        report_month = report_date.strftime("%Y-%m")
-
-        if is_create_report and self._check_success_cost_report_exist(
-                domain_id, cost_report_config_id, report_month
-        ):
-            is_create_report = False
-=======
         if adjustment_state and adjustment_period > 0:
             if report_date <= issue_date + timedelta(days=adjustment_period):
                 self.is_within_adjustment_period = True
->>>>>>> ff477267
 
         if issue_day == current_day:
             is_create_report = True
@@ -740,10 +615,11 @@
 
     @staticmethod
     def get_issue_day(
-            is_last_day: bool, issue_day: int = None, current_date: datetime = None
+        is_last_day: bool, issue_day: int = None, current_date: datetime = None
     ) -> int:
         if not current_date:
             current_date = datetime.now(timezone.utc)
+
         current_year = current_date.year
         current_month = current_date.month
 
@@ -756,7 +632,7 @@
 
     @staticmethod
     def generate_report_number(
-            report_month: str, issue_day: int, cost_report_idx: int
+        report_month: str, issue_day: int, cost_report_idx: int
     ) -> str:
         report_date = f"{report_month}-{issue_day}"
         date_object = datetime.strptime(report_date, "%Y-%m-%d")
