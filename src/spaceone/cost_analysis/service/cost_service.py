import logging
from typing import Union

from spaceone.core.service import *
from spaceone.core import utils

from spaceone.cost_analysis.manager.data_source_account_manager import (
    DataSourceAccountManager,
)

from spaceone.cost_analysis.error import *
from spaceone.cost_analysis.manager.cost_manager import CostManager
from spaceone.cost_analysis.manager.data_source_manager import DataSourceManager
from spaceone.cost_analysis.model import DataSource
from spaceone.cost_analysis.model.cost.database import Cost
from spaceone.cost_analysis.model.cost.request import CostCreateRequest, CostDeleteRequest, CostGetRequest, \
    CostAnalyzeQueryRequest, CostStatQueryRequest, CostSearchQueryRequest
from spaceone.cost_analysis.model.cost.response import CostResponse, CostsResponse

_LOGGER = logging.getLogger(__name__)


@authentication_handler
@authorization_handler
@mutation_handler
@event_handler
class CostService(BaseService):
    resource = "Cost"

    def __init__(self, *args, **kwargs):
        super().__init__(*args, **kwargs)
        self.cost_mgr = CostManager()
        self.data_source_mgr = DataSourceManager()

    @transaction(permission="cost-analysis:Cost.write", role_types=["WORKSPACE_OWNER"])
    @check_required(
        ["cost", "data_source_id", "billed_date", "project_id", "domain_id"]
    )
    def create(self, params: CostCreateRequest)-> Union[CostResponse, dict]:
        """Register cost

        Args:
            params (dict): {
                'cost': 'float',            #required
                'usage_quantity': 'float',
                'usage_unit': 'str',
                'provider': 'str',
                'region_code': 'str',
                'product': 'str',
                'usage_type': 'str',
                'resource': 'str',
                'tags': 'dict',
                'additional_info': 'dict',
                'service_account_id': 'str',
                'project_id': 'str',         # required
                'data_source_id': 'str',     # required
                'billed_date': 'str',        # required
                'workspace_id': 'str',       # injected from auth
                'domain_id': 'str'           # injected from auth
            }

        Returns:
            cost_vo (object)
        """
<<<<<<< HEAD
        raise ERROR_NOT_SUPPORT_API()

        # params_dict = params.dict(exclude_unset=True)
        #
        # # validation check (service_account_id / project_id / data_source_id)
        # identity_mgr = IdentityManager()
        # identity_mgr.get_project(params_dict["project_id"], params_dict["domain_id"])
        #
        # # todo : only local type datasource can create
        #
        # cost_vo = self.cost_mgr.create_cost(params_dict)
        #
        # self.cost_mgr.remove_stat_cache(params_dict["domain_id"], params_dict["data_source_id"])
        #
        # return CostResponse(**cost_vo.to_dict())
=======

        raise ERROR_NOT_SUPPORT_API()

        # validation check (service_account_id / project_id / data_source_id)
        # identity_mgr: IdentityManager = self.locator.get_manager("IdentityManager")
        # identity_mgr.get_project(params["project_id"], params["domain_id"])
        #
        # # todo : only local type datasource can create
        #
        # cost_vo: Cost = self.cost_mgr.create_cost(params)
        #
        # self.cost_mgr.remove_stat_cache(params["domain_id"], params["data_source_id"])
        #
        # return cost_vo
>>>>>>> f0d97796

    @transaction(permission="cost-analysis:Cost.write", role_types=["WORKSPACE_OWNER"])
    @check_required(["cost_id", "domain_id"])
    def delete(self, params: CostDeleteRequest)-> None:
        """Deregister cost

        Args:
            params (dict): {
                'data_source_id': 'str',
                'cost_id': 'str',           
                'workspace_id' : str',      # injected from auth
                'domain_id': 'str'          # injected from auth
            }

        Returns:
            None
        """

        raise ERROR_NOT_SUPPORT_API()

<<<<<<< HEAD
        # params_dict = params.dict(exclude_unset=True)
        #
        # cost_id = params_dict["cost_id"]
        # domain_id = params_dict["domain_id"]
        # workspace_id = params_dict.get("workspace_id")
=======
        # cost_id = params["cost_id"]
        # domain_id = params["domain_id"]
        # workspace_id = params.get("workspace_id")
>>>>>>> f0d97796
        #
        # if workspace_id:
        #     cost_vo: Cost = self.cost_mgr.get_cost(cost_id, domain_id)
        #     self._check_workspace_id_with_cost_vo(cost_vo, domain_id, workspace_id)
        # else:
        #     cost_vo: Cost = self.cost_mgr.get_cost(cost_id, domain_id)
        #
        # self.cost_mgr.remove_stat_cache(
        #     domain_id=domain_id,
        #     data_source_id=cost_vo.data_source_id,
        # )
        #
        # self.cost_mgr.delete_cost_by_vo(cost_vo)

    @transaction(
        permission="cost-analysis:Cost.read",
        role_types=["DOMAIN_ADMIN", "WORKSPACE_OWNER", "WORKSPACE_MEMBER"],
    )
    @check_required(["cost_id", "domain_id"])
    @convert_model
    def get(self, params: CostGetRequest) -> Union[CostResponse, dict]:
        """Get cost

        Args:
            params (dict): {
                'cost_id': 'str',
                'user_projects': 'list'     # injected from auth(optional)
                'workspace_id': 'str',      # injected from auth(optional)
                'domain_id': 'str',         # injected from auth
            }

        Returns:
            cost_vo (object)
        """
        cost_id = params.cost_id
        user_projects = params.user_projects or []
        workspace_id = params.workspace_id
        domain_id = params.domain_id

        if workspace_id:
            cost_vo: Cost = self.cost_mgr.get_cost(cost_id, domain_id, user_projects)
            self._check_workspace_id_with_cost_vo(cost_vo, domain_id, workspace_id)
        else:
            cost_vo: Cost = self.cost_mgr.get_cost(
                cost_id, domain_id, workspace_id, user_projects
            )

        cost_info = cost_vo.to_dict()

        # Check fields permissions
        if self.transaction.get_meta("authorization.role_type") != "DOMAIN_ADMIN":
            data_source_id = cost_vo.data_source_id
            data_source_vo = self.data_source_mgr.get_data_source(
                data_source_id, domain_id
            )
            cost_info = self._remove_deny_fields_with_data_source_vo(
                cost_info, data_source_vo
            )

        return CostResponse(**cost_info)

    @transaction(
        permission="cost-analysis:Cost.read",
        role_types=["DOMAIN_ADMIN", "WORKSPACE_OWNER", "WORKSPACE_MEMBER"],
    )
    @check_required(["data_source_id", "domain_id"])
    @append_query_filter(
        [
            "cost_id",
            "provider",
            "region_code",
            "region_key",
            "product",
            "usage_type",
            "resource",
            "service_account_id",
            "data_source_id",
            "project_id",
            "project_group_id",
            "user_projects",
            "workspace_id",
            "domain_id",
        ]
    )
    @append_keyword_filter(["cost_id"])
    @set_query_page_limit(1000)
    @convert_model
    def list(self, params:  CostSearchQueryRequest) -> Union[CostsResponse, dict]:
        """List costs

        Args:
            params (dict): {
                'query': 'dict (spaceone.api.core.v2.Query)',
                'cost_id': 'str',
                'provider': 'str',
                'region_code': 'str',
                'region_key': 'str',
                'product': 'str',
                'usage_type': 'str',
                'resource': 'str',
                'service_account_id': 'str',
                'data_source_id': 'str'
                'user_projects': 'list'                         # injected from auth(optional)
                'workspace_id': 'str',                          # injected from auth(optional)
                'domain_id': 'str',                             # injected from auth
            }

        Returns:
            cost_vos (object)
            total_count
        """

        query = params.query or {}
        domain_id = params.domain_id
        data_source_id = params.data_source_id

        cost_vos, total_count = self.cost_mgr.list_costs(
            query, domain_id, data_source_id
        )

        # Check data fields permissions
        if self.transaction.get_meta("authorization.role_type") != "DOMAIN_ADMIN":
            data_source_vo = self.data_source_mgr.get_data_source(
                data_source_id, domain_id
            )
            cost_reports_info = []
            for cost_vo in cost_vos:
                cost_info = cost_vo.to_dict()

                cost_info = self._remove_deny_fields_with_data_source_vo(
                    cost_info, data_source_vo
                )
                cost_reports_info.append(cost_info)
        else:
            cost_reports_info = [cost_vo.to_dict() for cost_vo in cost_vos]

        return CostsResponse(results=cost_reports_info, total_count=total_count)

    @transaction(
        permission="cost-analysis:Cost.read",
        role_types=["DOMAIN_ADMIN", "WORKSPACE_OWNER", "WORKSPACE_MEMBER"],
    )
    @check_required(
        [
            "query",
            "query.granularity",
            "query.start",
            "query.end",
            "query.fields",
            "data_source_id",
            "domain_id",
        ]
    )
    @append_query_filter(
        ["data_source_id", "user_projects", "workspace_id", "domain_id"]
    )
    @append_keyword_filter(["cost_id"])
    # @set_query_page_limit(1000)
    def analyze(self, params: CostAnalyzeQueryRequest) -> dict:
        """
        Args:
            params (dict): {
                'query': 'dict (spaceone.api.core.v1.TimeSeriesAnalyzeQuery)', # required
                'data_source_id': 'str',  # required
                'user_projects': 'list'   # injected from auth
                'domain_id': 'str',       # injected from auth
            }

        Returns:
            response (dict): {
                "results" : "list",
            }
        """

        domain_id = params.domain_id
        data_source_id = params.data_source_id
        query = params.query or {}
        workspace_id = query.get("workspace_id")

        if self.transaction.get_meta("authorization.role_type") != "DOMAIN_ADMIN":
            data_source_vo = self.data_source_mgr.get_data_source(
                data_source_id, domain_id, workspace_id
            )
            self._check_fields_with_data_source_permissions(query, data_source_vo)

        return self.cost_mgr.analyze_costs_by_granularity(
            query, domain_id, data_source_id
        )

    @transaction(
        permission="cost-analysis:Cost.read",
        role_types=["DOMAIN_ADMIN", "WORKSPACE_OWNER", "WORKSPACE_MEMBER"],
    )
    @check_required(["query", "domain_id"])
    @append_query_filter(
        ["data_source_id", "workspace_id", "domain_id", "user_projects"]
    )
    @append_keyword_filter(["cost_id"])
    # @set_query_page_limit(1000)
    def stat(self, params: CostStatQueryRequest) -> dict:
        """
        Args:
            params (dict): {
                'query': 'dict (spaceone.api.core.v1.StatisticsQuery)',
                'data_source_id': 'str',
                'domain_id': 'str',
                'user_projects': 'list' // from meta
            }

        Returns:
            values (list) : 'list of statistics data'

        """

        domain_id = params.domain_id
        query = params.query or {}
        data_source_id = self._get_data_source_id_from_query(params.dict(exclude_unset=True), query)

        if data_source_id and data_source_id != "global":
            query = self.cost_mgr.change_filter_v_workspace_id(
                query, domain_id, data_source_id
            )

        if self._is_distinct_query(query):
            page, query = self._get_page_from_query(query)
            search, query = self._get_search_value_from_query(query)
            query_hash = utils.dict_to_hash(query)

            self.cost_mgr.create_cost_query_history(
                query, query_hash, domain_id, data_source_id
            )

            response = self.cost_mgr.stat_monthly_costs_with_cache(
                query, query_hash, domain_id, data_source_id
            )

            if search:
                response = self._search_results(response, search)

            if page:
                response = self._page_results(response, page)

            return response
        else:
            raise ERROR_NOT_SUPPORT_QUERY_OPTION(query_option="aggregate")

    @staticmethod
    def _is_distinct_query(query):
        if "distinct" in query:
            return True
        else:
            return False

    @staticmethod
    def _get_page_from_query(query):
        if "page" in query:
            page = query["page"]
            del query["page"]
        else:
            page = None

        return page, query

    @staticmethod
    def _get_search_value_from_query(query):
        distinct = query["distinct"]

        search = None
        changed_filter = []
        for condition in query.get("filter", []):
            key = condition.get("key", condition.get("k"))
            value = condition.get("value", condition.get("v"))
            operator = condition.get("operator", condition.get("o"))

            if key == distinct and operator == "contain":
                search = value
            else:
                changed_filter.append(condition)

        query["filter"] = changed_filter

        return search, query

    @staticmethod
    def _search_results(response, search):
        search = search.lower()
        changed_results = []

        for result in response.get("results", []):
            if search in result.lower():
                changed_results.append(result)

        return {
            "results": changed_results,
        }

    @staticmethod
    def _page_results(response, page):
        results = response.get("results", [])
        response = {"total_count": len(results)}

        if "limit" in page and page["limit"] > 0:
            start = page.get("start", 1)
            if start < 1:
                start = 1

            response["results"] = results[start - 1 : start + page["limit"] - 1]
        else:
            response["results"] = results

        return response

    @staticmethod
    def _remove_deny_fields_with_data_source_vo(
        cost_info: dict, data_source_vo: DataSource
    ):
        permissions = data_source_vo.permissions or {}
        if permissions:
            deny = permissions.get("deny", [])
            for deny_field in deny:
                if utils.get_dict_value(cost_info, deny_field):
                    utils.change_dict_value(cost_info, deny_field, None)
        return cost_info

    @staticmethod
    def _check_fields_with_data_source_permissions(
        query: dict, data_source_vo: DataSource
    ):
        permissions = data_source_vo.permissions or {}
        deny = permissions.get("deny", [])

        fields = query.get("fields", {})

        for field_key, field_info in fields.items():
            if _field_info_key := field_info.get("key", field_info.get("k")):
                if _field_info_key in deny:
                    raise ERROR_PERMISSION_DENIED()

    @staticmethod
    def _check_workspace_id_with_cost_vo(
        cost_vo: Cost, domain_id: str, workspace_id: str
    ) -> None:
        if cost_vo.workspace_id.startswith("v-"):
            data_source_account_mgr = DataSourceAccountManager()
            data_source_account_vos = (
                data_source_account_mgr.filter_data_source_accounts(
                    domain_id=domain_id,
                    v_workspace_id=cost_vo.workspace_id,
                )
            )
            if not data_source_account_vos:
                raise ERROR_PERMISSION_DENIED()

            if workspace_id != data_source_account_vos[0].workspace_id:
                raise ERROR_PERMISSION_DENIED()

        elif cost_vo.workspace_id != workspace_id:
            raise ERROR_PERMISSION_DENIED()

    @staticmethod
    def _get_data_source_id_from_query(params: dict, query: dict):
        data_source_id = params.get("data_source_id", "global")
        if data_source_id == "global":
            for condition in query.get("filter", []):
                key = condition.get("k", condition.get("key"))
                value = condition.get("v", condition.get("value"))
                if key == "data_source_id":
                    data_source_id = value
        return data_source_id<|MERGE_RESOLUTION|>--- conflicted
+++ resolved
@@ -62,7 +62,7 @@
         Returns:
             cost_vo (object)
         """
-<<<<<<< HEAD
+
         raise ERROR_NOT_SUPPORT_API()
 
         # params_dict = params.dict(exclude_unset=True)
@@ -78,22 +78,6 @@
         # self.cost_mgr.remove_stat_cache(params_dict["domain_id"], params_dict["data_source_id"])
         #
         # return CostResponse(**cost_vo.to_dict())
-=======
-
-        raise ERROR_NOT_SUPPORT_API()
-
-        # validation check (service_account_id / project_id / data_source_id)
-        # identity_mgr: IdentityManager = self.locator.get_manager("IdentityManager")
-        # identity_mgr.get_project(params["project_id"], params["domain_id"])
-        #
-        # # todo : only local type datasource can create
-        #
-        # cost_vo: Cost = self.cost_mgr.create_cost(params)
-        #
-        # self.cost_mgr.remove_stat_cache(params["domain_id"], params["data_source_id"])
-        #
-        # return cost_vo
->>>>>>> f0d97796
 
     @transaction(permission="cost-analysis:Cost.write", role_types=["WORKSPACE_OWNER"])
     @check_required(["cost_id", "domain_id"])
@@ -103,7 +87,7 @@
         Args:
             params (dict): {
                 'data_source_id': 'str',
-                'cost_id': 'str',           
+                'cost_id': 'str',
                 'workspace_id' : str',      # injected from auth
                 'domain_id': 'str'          # injected from auth
             }
@@ -114,17 +98,11 @@
 
         raise ERROR_NOT_SUPPORT_API()
 
-<<<<<<< HEAD
         # params_dict = params.dict(exclude_unset=True)
         #
         # cost_id = params_dict["cost_id"]
         # domain_id = params_dict["domain_id"]
         # workspace_id = params_dict.get("workspace_id")
-=======
-        # cost_id = params["cost_id"]
-        # domain_id = params["domain_id"]
-        # workspace_id = params.get("workspace_id")
->>>>>>> f0d97796
         #
         # if workspace_id:
         #     cost_vo: Cost = self.cost_mgr.get_cost(cost_id, domain_id)
