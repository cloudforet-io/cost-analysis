--- conflicted
+++ resolved
@@ -6,10 +6,6 @@
 
 from spaceone.core import config
 from spaceone.core.manager import BaseManager
-<<<<<<< HEAD
-=======
-from spaceone.core import utils
->>>>>>> f34e222e
 
 from spaceone.cost_analysis.manager.email_manager import EmailManager
 from spaceone.cost_analysis.manager.identity_manager import IdentityManager
@@ -25,17 +21,9 @@
 class BudgetUsageManager(BaseManager):
     def __init__(self, *args, **kwargs):
         super().__init__(*args, **kwargs)
-<<<<<<< HEAD
         self.budget_usage_model = BudgetUsage()
         self.budget_mgr = BudgetManager()
         self.notification_mgr = NotificationManager()
-=======
-        self.budget_mgr = BudgetManager()
-        self.budget_usage_model: BudgetUsage = self.locator.get_model("BudgetUsage")
-        self.notification_mgr: NotificationManager = self.locator.get_manager(
-            "NotificationManager"
-        )
->>>>>>> f34e222e
         self.email_mgr = None
 
     def create_budget_usages(self, budget_vo: Budget) -> None:
@@ -209,12 +197,7 @@
                             f"(usage cost: {total_budget_usage}, threshold: {threshold})"
                         )
 
-<<<<<<< HEAD
                         updated_plans.append(plan.to_dict())
-=======
-                    updated_plans.append(plan.to_dict())
-
->>>>>>> f34e222e
             else:
                 updated_plans.append(plan.to_dict())
 
@@ -229,19 +212,12 @@
         budget_percentage,
         threshold,
     ):
-<<<<<<< HEAD
-=======
-
->>>>>>> f34e222e
         if not self.email_mgr:
             self.email_mgr = EmailManager()
 
         identity_mgr = IdentityManager()
         today_date = datetime.now().strftime("%Y-%m-%d")
-<<<<<<< HEAD
-=======
-
->>>>>>> f34e222e
+
         workspace_name = identity_mgr.get_workspace(
             budget_vo.workspace_id, budget_vo.domain_id
         )
@@ -313,11 +289,7 @@
         return self.budget_usage_model.analyze(**query)
 
     def _update_monthly_budget_usage(
-<<<<<<< HEAD
             self, budget_vo: Budget, unified_cost_mgr: UnifiedCostManager
-=======
-        self, budget_vo: Budget, unified_cost_mgr: UnifiedCostManager
->>>>>>> f34e222e
     ) -> None:
         update_budget_usage_map = {}
         query = self._make_unified_cost_analyze_query(budget_vo=budget_vo)
@@ -376,11 +348,7 @@
 
             for service_account_info in service_accounts_info:
                 if service_account_mgr_id := service_account_info.get(
-<<<<<<< HEAD
                         "service_account_mgr_id"
-=======
-                    "service_account_mgr_id"
->>>>>>> f34e222e
                 ):
                     user_ids.append(service_account_mgr_id)
 
@@ -428,11 +396,7 @@
         return user_info_map
 
     def _get_console_budget_url(
-<<<<<<< HEAD
             self, domain_id: str, workspace_id: str, budget_id: str
-=======
-        self, domain_id: str, workspace_id: str, budget_id: str
->>>>>>> f34e222e
     ) -> str:
         domain_name = self._get_domain_name(domain_id)
 
@@ -441,14 +405,9 @@
 
         return f"{console_domain}/workspace/{workspace_id}/cost-explorer/budget/{budget_id}"
 
-<<<<<<< HEAD
     @staticmethod
     def _get_domain_name(domain_id: str) -> str:
         identity_mgr = IdentityManager()
-=======
-    def _get_domain_name(self, domain_id: str) -> str:
-        identity_mgr: IdentityManager = self.locator.get_manager("IdentityManager")
->>>>>>> f34e222e
         domain_name = identity_mgr.get_domain_name(domain_id)
         return domain_name
 
@@ -459,15 +418,8 @@
             "start": budget_vo.start,
             "end": budget_vo.end,
             "fields": {
-<<<<<<< HEAD
-                "fields": {
                 "cost": {"key": f"cost.{budget_vo.currency}", "operator": "sum"}
             },
-            },
-=======
-                "cost": {"key": f"cost.{budget_vo.currency}", "operator": "sum"}
-            },
->>>>>>> f34e222e
             "filter": [
                 {"k": "domain_id", "v": budget_vo.domain_id, "o": "eq"},
             ],
