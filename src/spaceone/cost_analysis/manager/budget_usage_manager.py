--- conflicted
+++ resolved
@@ -21,11 +21,7 @@
 class BudgetUsageManager(BaseManager):
     def __init__(self, *args, **kwargs):
         super().__init__(*args, **kwargs)
-<<<<<<< HEAD
-        self.budget_usage_model = BudgetUsage()
-=======
-
->>>>>>> b5b2a41e
+
         self.budget_mgr = BudgetManager()
         self.notification_mgr = NotificationManager()
         self.email_mgr = None
@@ -189,29 +185,12 @@
                         f"(usage percent: {budget_percentage}%, threshold: {threshold}%)"
                     )
                 else:
-<<<<<<< HEAD
-                    if unit == "PERCENT":
-                        _LOGGER.debug(
-                            f"[notify_budget_usage] skip notification: {budget_id} "
-                            f"(usage percent: {budget_percentage}%, threshold: {threshold}%)"
-                        )
-                    else:
-                        _LOGGER.debug(
-                            f"[notify_budget_usage] skip notification: {budget_id} "
-                            f"(usage cost: {total_budget_usage}, threshold: {threshold})"
-                        )
-
-                        updated_plans.append(plan.to_dict())
-            else:
-                updated_plans.append(plan.to_dict())
-=======
                     _LOGGER.debug(
                         f"[notify_budget_usage] skip notification: {budget_id} "
                         f"(usage cost: {total_budget_usage}, threshold: {threshold})"
                     )
 
                 updated_plans.append(plan_info)
->>>>>>> b5b2a41e
 
         if is_changed:
             notification.plans = updated_plans
@@ -227,16 +206,10 @@
         self,
         budget_vo: Budget,
         total_budget_usage: float,
-<<<<<<< HEAD
-        budget_percentage,
-        threshold,
-    ):
-=======
         budget_percentage: float,
         threshold: int,
     ) -> None:
 
->>>>>>> b5b2a41e
         if not self.email_mgr:
             self.email_mgr = EmailManager()
 
@@ -307,13 +280,9 @@
         return self.budget_usage_model.analyze(**query)
 
     def _update_monthly_budget_usage(
-<<<<<<< HEAD
-            self, budget_vo: Budget, unified_cost_mgr: UnifiedCostManager
-=======
         self,
         unified_cost_mgr: UnifiedCostManager,
         budget_vo: Budget,
->>>>>>> b5b2a41e
     ) -> None:
 
         budget_usage_by_month_map = self._get_update_budget_usage_map_from_unified_cost(
@@ -397,7 +366,7 @@
 
             for service_account_info in service_accounts_info:
                 if service_account_mgr_id := service_account_info.get(
-                        "service_account_mgr_id"
+                    "service_account_mgr_id"
                 ):
                     user_ids.append(service_account_mgr_id)
 
@@ -445,7 +414,7 @@
         return user_info_map
 
     def _get_console_budget_url(
-            self, domain_id: str, workspace_id: str, budget_id: str
+        self, domain_id: str, workspace_id: str, budget_id: str
     ) -> str:
         domain_name = self._get_domain_name(domain_id)
 
@@ -454,9 +423,8 @@
 
         return f"{console_domain}/workspace/{workspace_id}/cost-explorer/budget/{budget_id}"
 
-    @staticmethod
-    def _get_domain_name(domain_id: str) -> str:
-        identity_mgr = IdentityManager()
+    def _get_domain_name(self, domain_id: str) -> str:
+        identity_mgr: IdentityManager = self.locator.get_manager("IdentityManager")
         domain_name = identity_mgr.get_domain_name(domain_id)
         return domain_name
 
