--- conflicted
+++ resolved
@@ -8,11 +8,7 @@
 from spaceone.core import config
 from spaceone.core.manager import BaseManager
 from spaceone.cost_analysis.connector.smtp_connector import SMTPConnector
-<<<<<<< HEAD
 from spaceone.cost_analysis.model.budget.database import Budget
-=======
-from spaceone.cost_analysis.model import Budget
->>>>>>> f34e222e
 
 from spaceone.cost_analysis.model.cost_report.database import CostReport
 
@@ -73,20 +69,6 @@
         self.smtp_connector.send_email(email, subject, email_contents)
 
     def send_budget_usage_alert_email(
-<<<<<<< HEAD
-            self,
-            email: str,
-            language: str,
-            user_id: str,
-            threshold: float,
-            total_budget_usage: float,
-            budget_percentage: float,
-            today_date: str,
-            workspace_name: str,
-            console_link: str,
-            budget_vo: Budget,
-            target_name: Union[str, None] = None,
-=======
         self,
         email: str,
         language: str,
@@ -99,7 +81,6 @@
         console_link: str,
         budget_vo: Budget,
         target_name: Union[str, None] = None,
->>>>>>> f34e222e
     ):
         service_name = self._get_service_name()
         language_map_info = LANGUAGE_MAPPER.get(language, "default")
